--- conflicted
+++ resolved
@@ -53,10 +53,7 @@
     CommandLine::RegisterMode("benchmark", "Quick benchmark");
     CommandLine::RegisterMode("rescore",
                               "Update data scores with tablebase support");
-<<<<<<< HEAD
-=======
     CommandLine::RegisterMode("backendbench", "Quick benchmark of backend only");
->>>>>>> a63135c1
 
     if (CommandLine::ConsumeCommand("rescore")) {
       RescoreLoop loop;
