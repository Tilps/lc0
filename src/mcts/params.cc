/*
  This file is part of Leela Chess Zero.
  Copyright (C) 2018-2019 The LCZero Authors

  Leela Chess is free software: you can redistribute it and/or modify
  it under the terms of the GNU General Public License as published by
  the Free Software Foundation, either version 3 of the License, or
  (at your option) any later version.

  Leela Chess is distributed in the hope that it will be useful,
  but WITHOUT ANY WARRANTY; without even the implied warranty of
  MERCHANTABILITY or FITNESS FOR A PARTICULAR PURPOSE.  See the
  GNU General Public License for more details.

  You should have received a copy of the GNU General Public License
  along with Leela Chess.  If not, see <http://www.gnu.org/licenses/>.

  Additional permission under GNU GPL version 3 section 7

  If you modify this Program, or any covered work, by linking or
  combining it with NVIDIA Corporation's libraries from the NVIDIA CUDA
  Toolkit and the NVIDIA CUDA Deep Neural Network library (or a
  modified version of those libraries), containing parts covered by the
  terms of the respective license agreement, the licensors of this
  Program grant you additional permission to convey the resulting work.
*/

#include "mcts/params.h"

#include <algorithm>

#include "utils/exception.h"

#if __has_include("params_override.h")
#include "params_override.h"
#endif

#ifndef DEFAULT_MINIBATCH_SIZE
#define DEFAULT_MINIBATCH_SIZE 256
#endif
#ifndef DEFAULT_MAX_PREFETCH
#define DEFAULT_MAX_PREFETCH 32
#endif
#ifndef DEFAULT_TASK_WORKERS
#define DEFAULT_TASK_WORKERS 4
#endif

namespace lczero {

namespace {
FillEmptyHistory EncodeHistoryFill(std::string history_fill) {
  if (history_fill == "fen_only") return FillEmptyHistory::FEN_ONLY;
  if (history_fill == "always") return FillEmptyHistory::ALWAYS;
  assert(history_fill == "no");
  return FillEmptyHistory::NO;
}

}  // namespace

const OptionId SearchParams::kMiniBatchSizeId{
    "minibatch-size", "MinibatchSize",
    "How many positions the engine tries to batch together for parallel NN "
    "computation. Larger batches may reduce strength a bit, especially with a "
    "small number of playouts."};
const OptionId SearchParams::kMaxPrefetchBatchId{
    "max-prefetch", "MaxPrefetch",
    "When the engine cannot gather a large enough batch for immediate use, try "
    "to prefetch up to X positions which are likely to be useful soon, and put "
    "them into cache."};
const OptionId SearchParams::kCpuctId{
    "cpuct", "CPuct",
    "cpuct_init constant from \"UCT search\" algorithm. Higher values promote "
    "more exploration/wider search, lower values promote more "
    "confidence/deeper search."};
const OptionId SearchParams::kCpuctAtRootId{
    "cpuct-at-root", "CPuctAtRoot",
    "cpuct_init constant from \"UCT search\" algorithm, for root node."};
const OptionId SearchParams::kCpuctBaseId{
    "cpuct-base", "CPuctBase",
    "cpuct_base constant from \"UCT search\" algorithm. Lower value means "
    "higher growth of Cpuct as number of node visits grows."};
const OptionId SearchParams::kCpuctBaseAtRootId{
    "cpuct-base-at-root", "CPuctBaseAtRoot",
    "cpuct_base constant from \"UCT search\" algorithm, for root node."};
const OptionId SearchParams::kCpuctFactorId{
    "cpuct-factor", "CPuctFactor", "Multiplier for the cpuct growth formula."};
const OptionId SearchParams::kCpuctFactorAtRootId{
    "cpuct-factor-at-root", "CPuctFactorAtRoot",
    "Multiplier for the cpuct growth formula at root."};
// Remove this option after 0.25 has been made mandatory in training and the
// training server stops sending it.
const OptionId SearchParams::kRootHasOwnCpuctParamsId{
    "root-has-own-cpuct-params", "RootHasOwnCpuctParams",
    "If enabled, cpuct parameters for root node are taken from *AtRoot "
    "parameters. Otherwise, they are the same as for the rest of nodes. "
    "Temporary flag for transition to a new version."};
const OptionId SearchParams::kTwoFoldDrawsId{
    "two-fold-draws", "TwoFoldDraws",
    "Evaluates twofold repetitions in the search tree as draws. Visits to "
    "these positions are reverted when the first occurrence is played "
    "and not in the search tree anymore."};
const OptionId SearchParams::kTemperatureId{
    "temperature", "Temperature",
    "Tau value from softmax formula for the first move. If equal to 0, the "
    "engine picks the best move to make. Larger values increase randomness "
    "while making the move."};
const OptionId SearchParams::kTempDecayMovesId{
    "tempdecay-moves", "TempDecayMoves",
    "Reduce temperature for every move after the first move, decreasing "
    "linearly over this number of moves from initial temperature to 0. "
    "A value of 0 disables tempdecay."};
const OptionId SearchParams::kTempDecayDelayMovesId{
    "tempdecay-delay-moves", "TempDecayDelayMoves",
    "Delay the linear decrease of temperature by this number of moves, "
    "decreasing linearly from initial temperature to 0. A value of 0 starts "
    "tempdecay after the first move."};
const OptionId SearchParams::kTemperatureCutoffMoveId{
    "temp-cutoff-move", "TempCutoffMove",
    "Move number, starting from which endgame temperature is used rather "
    "than initial temperature. Setting it to 0 disables cutoff."};
const OptionId SearchParams::kTemperatureEndgameId{
    "temp-endgame", "TempEndgame",
    "Temperature used during endgame (starting from cutoff move). Endgame "
    "temperature doesn't decay."};
const OptionId SearchParams::kTemperatureWinpctCutoffId{
    "temp-value-cutoff", "TempValueCutoff",
    "When move is selected using temperature, bad moves (with win "
    "probability less than X than the best move) are not considered at all."};
const OptionId SearchParams::kTemperatureVisitOffsetId{
    "temp-visit-offset", "TempVisitOffset",
    "Adjusts visits by this value when picking a move with a temperature. If a "
    "negative offset reduces visits for a particular move below zero, that "
    "move is not picked. If no moves can be picked, no temperature is used."};
const OptionId SearchParams::kNoiseEpsilonId{
    "noise-epsilon", "DirichletNoiseEpsilon",
    "Amount of Dirichlet noise to combine with root priors. This allows the "
    "engine to discover new ideas during training by exploring moves which are "
    "known to be bad. Not normally used during play."};
const OptionId SearchParams::kNoiseAlphaId{
    "noise-alpha", "DirichletNoiseAlpha",
    "Alpha of Dirichlet noise to control the sharpness of move probabilities. "
    "Larger values result in flatter / more evenly distributed values."};
const OptionId SearchParams::kVerboseStatsId{
    "verbose-move-stats", "VerboseMoveStats",
    "Display Q, V, N, U and P values of every move candidate after each move.",
    'v'};
const OptionId SearchParams::kLogLiveStatsId{
    "log-live-stats", "LogLiveStats",
    "Do VerboseMoveStats on every info update."};
const OptionId SearchParams::kFpuStrategyId{
    "fpu-strategy", "FpuStrategy",
    "How is an eval of unvisited node determined. \"First Play Urgency\" "
    "changes search behavior to visit unvisited nodes earlier or later by "
    "using a placeholder eval before checking the network. The value specified "
    "with --fpu-value results in \"reduction\" subtracting that value from the "
    "parent eval while \"absolute\" directly uses that value."};
const OptionId SearchParams::kFpuValueId{
    "fpu-value", "FpuValue",
    "\"First Play Urgency\" value used to adjust unvisited node eval based on "
    "--fpu-strategy."};
const OptionId SearchParams::kFpuStrategyAtRootId{
    "fpu-strategy-at-root", "FpuStrategyAtRoot",
    "How is an eval of unvisited root children determined. Just like "
    "--fpu-strategy except only at the root level and adjusts unvisited root "
    "children eval with --fpu-value-at-root. In addition to matching the "
    "strategies from --fpu-strategy, this can be \"same\" to disable the "
    "special root behavior."};
const OptionId SearchParams::kFpuValueAtRootId{
    "fpu-value-at-root", "FpuValueAtRoot",
    "\"First Play Urgency\" value used to adjust unvisited root children eval "
    "based on --fpu-strategy-at-root. Has no effect if --fpu-strategy-at-root "
    "is \"same\"."};
const OptionId SearchParams::kCacheHistoryLengthId{
    "cache-history-length", "CacheHistoryLength",
    "Length of history, in half-moves, to include into the cache key. When "
    "this value is less than history that NN uses to eval a position, it's "
    "possble that the search will use eval of the same position with different "
    "history taken from cache."};
const OptionId SearchParams::kPolicySoftmaxTempId{
    "policy-softmax-temp", "PolicyTemperature",
    "Policy softmax temperature. Higher values make priors of move candidates "
    "closer to each other, widening the search."};
const OptionId SearchParams::kMaxCollisionVisitsId{
    "max-collision-visits", "MaxCollisionVisits",
    "Total allowed node collision visits, per batch."};
const OptionId SearchParams::kMaxCollisionEventsId{
    "max-collision-events", "MaxCollisionEvents",
    "Allowed node collision events, per batch."};
const OptionId SearchParams::kOutOfOrderEvalId{
    "out-of-order-eval", "OutOfOrderEval",
    "During the gathering of a batch for NN to eval, if position happens to be "
    "in the cache or is terminal, evaluate it right away without sending the "
    "batch to the NN. When off, this may only happen with the very first node "
    "of a batch; when on, this can happen with any node."};
const OptionId SearchParams::kMaxOutOfOrderEvalsId{
    "max-out-of-order-evals-factor", "MaxOutOfOrderEvalsFactor",
    "Maximum number of out of order evals during gathering of a batch is "
    "calculated by multiplying the maximum batch size by this number."};
const OptionId SearchParams::kStickyEndgamesId{
    "sticky-endgames", "StickyEndgames",
    "When an end of game position is found during search, allow the eval of "
    "the previous move's position to stick to something more accurate. For "
    "example, if at least one move results in checkmate, then the position "
    "should stick as checkmated. Similarly, if all moves are drawn or "
    "checkmated, the position should stick as drawn or checkmate."};
const OptionId SearchParams::kSyzygyFastPlayId{
    "syzygy-fast-play", "SyzygyFastPlay",
    "With DTZ tablebase files, only allow the network pick from winning moves "
    "that have shortest DTZ to play faster (but not necessarily optimally)."};
const OptionId SearchParams::kMultiPvId{
    "multipv", "MultiPV",
    "Number of game play lines (principal variations) to show in UCI info "
    "output."};
const OptionId SearchParams::kPerPvCountersId{
    "per-pv-counters", "PerPVCounters",
    "Show node counts per principal variation instead of total nodes in UCI."};
const OptionId SearchParams::kScoreTypeId{
    "score-type", "ScoreType",
    "What to display as score. Either centipawns (the UCI default), win "
    "percentage or Q (the actual internal score) multiplied by 100."};
const OptionId SearchParams::kHistoryFillId{
    "history-fill", "HistoryFill",
    "Neural network uses 7 previous board positions in addition to the current "
    "one. During the first moves of the game such historical positions don't "
    "exist, but they can be synthesized. This parameter defines when to "
    "synthesize them (always, never, or only at non-standard fen position)."};
const OptionId SearchParams::kMovesLeftMaxEffectId{
    "moves-left-max-effect", "MovesLeftMaxEffect",
    "Maximum bonus to add to the score of a node based on how much "
    "shorter/longer it makes the game when winning/losing."};
const OptionId SearchParams::kMovesLeftThresholdId{
    "moves-left-threshold", "MovesLeftThreshold",
    "Absolute value of node Q needs to exceed this value before shorter wins "
    "or longer losses are considered."};
const OptionId SearchParams::kMovesLeftSlopeId{
    "moves-left-slope", "MovesLeftSlope",
    "Controls how the bonus for shorter wins or longer losses is adjusted "
    "based on how many moves the move is estimated to shorten/lengthen the "
    "game. The move difference is multiplied with the slope and capped at "
    "MovesLeftMaxEffect."};
const OptionId SearchParams::kMovesLeftConstantFactorId{
    "moves-left-constant-factor", "MovesLeftConstantFactor",
    "A simple multiplier to the moves left effect, can be set to 0 to only use "
    "an effect scaled by Q."};
const OptionId SearchParams::kMovesLeftScaledFactorId{
    "moves-left-scaled-factor", "MovesLeftScaledFactor",
    "A factor which is multiplied by the absolute Q of parent node and the "
    "base moves left effect."};
const OptionId SearchParams::kMovesLeftQuadraticFactorId{
    "moves-left-quadratic-factor", "MovesLeftQuadraticFactor",
    "A factor which is multiplied by the square of Q of parent node and the "
    "base moves left effect."};
const OptionId SearchParams::kDisplayCacheUsageId{
    "display-cache-usage", "DisplayCacheUsage",
    "Display cache fullness through UCI info `hash` section."};
const OptionId SearchParams::kMaxConcurrentSearchersId{
    "max-concurrent-searchers", "MaxConcurrentSearchers",
    "If not 0, at most this many search workers can be gathering minibatches "
    "at once."};
const OptionId SearchParams::kDrawScoreSidetomoveId{
    "draw-score-sidetomove", "DrawScoreSideToMove",
    "Score of a drawn game, as seen by a player making the move."};
const OptionId SearchParams::kDrawScoreOpponentId{
    "draw-score-opponent", "DrawScoreOpponent",
    "Score of a drawn game, as seen by the opponent."};
const OptionId SearchParams::kDrawScoreWhiteId{
    "draw-score-white", "DrawScoreWhite",
    "Adjustment, added to a draw score of a white player."};
const OptionId SearchParams::kDrawScoreBlackId{
    "draw-score-black", "DrawScoreBlack",
    "Adjustment, added to a draw score of a black player."};
const OptionId SearchParams::kNpsLimitId{
    "nps-limit", "NodesPerSecondLimit",
    "An option to specify an upper limit to the nodes per second searched. The "
    "accuracy depends on the minibatch size used, increasing for lower sizes, "
    "and on the length of the search. Zero to disable."};
const OptionId SearchParams::kSolidTreeThresholdId{
    "solid-tree-threshold", "SolidTreeThreshold",
    "Only nodes with at least this number of visits will be considered for "
    "solidification for improved cache locality."};
const OptionId SearchParams::kTaskWorkersPerSearchWorkerId{
    "task-workers", "TaskWorkers",
    "The number of task workers to use to help the search worker."};
const OptionId SearchParams::kMinimumWorkSizeForProcessingId{
    "minimum-processing-work", "MinimumProcessingWork",
    "This many visits need to be gathered before tasks will be used to "
    "accelerate processing."};
const OptionId SearchParams::kMinimumWorkSizeForPickingId{
    "minimum-picking-work", "MinimumPickingWork",
    "Search branches with more than this many collisions/visits may be split "
    "off to task workers."};
const OptionId SearchParams::kMinimumRemainingWorkSizeForPickingId{
    "minimum-remaining-picking-work", "MinimumRemainingPickingWork",
    "Search branches won't be split off to task workers unless there is at "
    "least this much work left to do afterwards."};
const OptionId SearchParams::kMinimumWorkPerTaskForProcessingId{
    "minimum-per-task-processing", "MinimumPerTaskProcessing",
    "Processing work won't be split into chunks smaller than this (unless its "
    "more than half of MinimumProcessingWork)."};
const OptionId SearchParams::kIdlingMinimumWorkId{
    "idling-minimum-work", "IdlingMinimumWork",
    "Only early exit gathering due to 'idle' backend if more than this many "
    "nodes will be sent to the backend."};
const OptionId SearchParams::kThreadIdlingThresholdId{
    "thread-idling-threshold", "ThreadIdlingThreshold",
    "If there are more than this number of search threads that are not "
    "actively in the process of either sending data to the backend or waiting "
    "for data from the backend, assume that the backend is idle."};
const OptionId SearchParams::kMaxCollisionVisitsScalingStartId{
    "max-collision-visits-scaling-start", "MaxCollisionVisitsScalingStart",
    "Tree size where max collision visits starts scaling up from 1."};
const OptionId SearchParams::kMaxCollisionVisitsScalingEndId{
    "max-collision-visits-scaling-end", "MaxCollisionVisitsScalingEnd",
    "Tree size where max collision visits reaches max. Set to 0 to disable "
    "scaling entirely."};
const OptionId SearchParams::kMaxCollisionVisitsScalingPowerId{
    "max-collision-visits-scaling-power", "MaxCollisionVisitsScalingPower",
    "Power to apply to the interpolation between 1 and max to make it curved."};

void SearchParams::Populate(OptionsParser* options) {
  // Here the uci optimized defaults" are set.
  // Many of them are overridden with training specific values in tournament.cc.
  options->Add<IntOption>(kMiniBatchSizeId, 1, 1024) = DEFAULT_MINIBATCH_SIZE;
  options->Add<IntOption>(kMaxPrefetchBatchId, 0, 1024) = DEFAULT_MAX_PREFETCH;
  options->Add<FloatOption>(kCpuctId, 0.0f, 100.0f) = 1.745f;
  options->Add<FloatOption>(kCpuctAtRootId, 0.0f, 100.0f) = 1.745f;
  options->Add<FloatOption>(kCpuctBaseId, 1.0f, 1000000000.0f) = 38739.0f;
  options->Add<FloatOption>(kCpuctBaseAtRootId, 1.0f, 1000000000.0f) = 38739.0f;
  options->Add<FloatOption>(kCpuctFactorId, 0.0f, 1000.0f) = 3.894f;
  options->Add<FloatOption>(kCpuctFactorAtRootId, 0.0f, 1000.0f) = 3.894f;
  options->Add<BoolOption>(kRootHasOwnCpuctParamsId) = false;
  options->Add<BoolOption>(kTwoFoldDrawsId) = true;
  options->Add<FloatOption>(kTemperatureId, 0.0f, 100.0f) = 0.0f;
  options->Add<IntOption>(kTempDecayMovesId, 0, 640) = 0;
  options->Add<IntOption>(kTempDecayDelayMovesId, 0, 100) = 0;
  options->Add<IntOption>(kTemperatureCutoffMoveId, 0, 1000) = 0;
  options->Add<FloatOption>(kTemperatureEndgameId, 0.0f, 100.0f) = 0.0f;
  options->Add<FloatOption>(kTemperatureWinpctCutoffId, 0.0f, 100.0f) = 100.0f;
  options->Add<FloatOption>(kTemperatureVisitOffsetId, -1000.0f, 1000.0f) =
      0.0f;
  options->Add<FloatOption>(kNoiseEpsilonId, 0.0f, 1.0f) = 0.0f;
  options->Add<FloatOption>(kNoiseAlphaId, 0.0f, 10000000.0f) = 0.3f;
  options->Add<BoolOption>(kVerboseStatsId) = false;
  options->Add<BoolOption>(kLogLiveStatsId) = false;
  std::vector<std::string> fpu_strategy = {"reduction", "absolute"};
  options->Add<ChoiceOption>(kFpuStrategyId, fpu_strategy) = "reduction";
  options->Add<FloatOption>(kFpuValueId, -100.0f, 100.0f) = 0.330f;
  fpu_strategy.push_back("same");
  options->Add<ChoiceOption>(kFpuStrategyAtRootId, fpu_strategy) = "same";
  options->Add<FloatOption>(kFpuValueAtRootId, -100.0f, 100.0f) = 1.0f;
  options->Add<IntOption>(kCacheHistoryLengthId, 0, 7) = 0;
  options->Add<FloatOption>(kPolicySoftmaxTempId, 0.1f, 10.0f) = 1.359f;
  options->Add<IntOption>(kMaxCollisionEventsId, 1, 65536) = 917;
  options->Add<IntOption>(kMaxCollisionVisitsId, 1, 100000000) = 80000;
  options->Add<IntOption>(kMaxCollisionVisitsScalingStartId, 1, 100000) = 28;
  options->Add<IntOption>(kMaxCollisionVisitsScalingEndId, 0, 100000000) =
      145000;
  options->Add<FloatOption>(kMaxCollisionVisitsScalingPowerId, 0.01, 100) =
      1.25;
  options->Add<BoolOption>(kOutOfOrderEvalId) = true;
  options->Add<FloatOption>(kMaxOutOfOrderEvalsId, 0.0f, 100.0f) = 2.4f;
  options->Add<BoolOption>(kStickyEndgamesId) = true;
  options->Add<BoolOption>(kSyzygyFastPlayId) = false;
  options->Add<IntOption>(kMultiPvId, 1, 500) = 1;
  options->Add<BoolOption>(kPerPvCountersId) = false;
  std::vector<std::string> score_type = {"centipawn",
                                         "centipawn_with_drawscore",
                                         "centipawn_2019",
                                         "centipawn_2018",
                                         "win_percentage",
                                         "Q",
                                         "W-L"};
  options->Add<ChoiceOption>(kScoreTypeId, score_type) = "centipawn";
  std::vector<std::string> history_fill_opt{"no", "fen_only", "always"};
  options->Add<ChoiceOption>(kHistoryFillId, history_fill_opt) = "fen_only";
  options->Add<FloatOption>(kMovesLeftMaxEffectId, 0.0f, 1.0f) = 0.0345f;
  options->Add<FloatOption>(kMovesLeftThresholdId, 0.0f, 1.0f) = 0.0f;
  options->Add<FloatOption>(kMovesLeftSlopeId, 0.0f, 1.0f) = 0.0027f;
  options->Add<FloatOption>(kMovesLeftConstantFactorId, -1.0f, 1.0f) = 0.0f;
  options->Add<FloatOption>(kMovesLeftScaledFactorId, -2.0f, 2.0f) = 1.6521f;
  options->Add<FloatOption>(kMovesLeftQuadraticFactorId, -1.0f, 1.0f) =
      -0.6521f;
  options->Add<BoolOption>(kDisplayCacheUsageId) = false;
  options->Add<IntOption>(kMaxConcurrentSearchersId, 0, 128) = 1;
  options->Add<IntOption>(kDrawScoreSidetomoveId, -100, 100) = 0;
  options->Add<IntOption>(kDrawScoreOpponentId, -100, 100) = 0;
  options->Add<IntOption>(kDrawScoreWhiteId, -100, 100) = 0;
  options->Add<IntOption>(kDrawScoreBlackId, -100, 100) = 0;
  options->Add<FloatOption>(kNpsLimitId, 0.0f, 1e6f) = 0.0f;
  options->Add<IntOption>(kSolidTreeThresholdId, 1, 2000000000) = 100;
<<<<<<< HEAD
  options->Add<IntOption>(kTaskWorkersPerSearchWorkerId, 0, 128) = 4;
=======
  options->Add<BoolOption>(kMultiGatherEnabledId) = true;
  options->Add<IntOption>(kTaskWorkersPerSearchWorkerId, 0, 128) =
      DEFAULT_TASK_WORKERS;
>>>>>>> 61e2409d
  options->Add<IntOption>(kMinimumWorkSizeForProcessingId, 2, 100000) = 20;
  options->Add<IntOption>(kMinimumWorkSizeForPickingId, 1, 100000) = 1;
  options->Add<IntOption>(kMinimumRemainingWorkSizeForPickingId, 0, 100000) =
      20;
  options->Add<IntOption>(kMinimumWorkPerTaskForProcessingId, 1, 100000) = 8;
  options->Add<IntOption>(kIdlingMinimumWorkId, 0, 10000) = 0;
  options->Add<IntOption>(kThreadIdlingThresholdId, 0, 128) = 1;

  options->HideOption(kNoiseEpsilonId);
  options->HideOption(kNoiseAlphaId);
  options->HideOption(kLogLiveStatsId);
  options->HideOption(kDisplayCacheUsageId);
  options->HideOption(kRootHasOwnCpuctParamsId);
  options->HideOption(kCpuctAtRootId);
  options->HideOption(kCpuctBaseAtRootId);
  options->HideOption(kCpuctFactorAtRootId);
  options->HideOption(kFpuStrategyAtRootId);
  options->HideOption(kFpuValueAtRootId);
  options->HideOption(kTemperatureId);
  options->HideOption(kTempDecayMovesId);
  options->HideOption(kTempDecayDelayMovesId);
  options->HideOption(kTemperatureCutoffMoveId);
  options->HideOption(kTemperatureEndgameId);
  options->HideOption(kTemperatureWinpctCutoffId);
  options->HideOption(kTemperatureVisitOffsetId);
}

SearchParams::SearchParams(const OptionsDict& options)
    : options_(options),
      kCpuct(options.Get<float>(kCpuctId)),
      kCpuctAtRoot(options.Get<float>(
          options.Get<bool>(kRootHasOwnCpuctParamsId) ? kCpuctAtRootId
                                                      : kCpuctId)),
      kCpuctBase(options.Get<float>(kCpuctBaseId)),
      kCpuctBaseAtRoot(options.Get<float>(
          options.Get<bool>(kRootHasOwnCpuctParamsId) ? kCpuctBaseAtRootId
                                                      : kCpuctBaseId)),
      kCpuctFactor(options.Get<float>(kCpuctFactorId)),
      kCpuctFactorAtRoot(options.Get<float>(
          options.Get<bool>(kRootHasOwnCpuctParamsId) ? kCpuctFactorAtRootId
                                                      : kCpuctFactorId)),
      kTwoFoldDraws(options.Get<bool>(kTwoFoldDrawsId)),
      kNoiseEpsilon(options.Get<float>(kNoiseEpsilonId)),
      kNoiseAlpha(options.Get<float>(kNoiseAlphaId)),
      kFpuAbsolute(options.Get<std::string>(kFpuStrategyId) == "absolute"),
      kFpuValue(options.Get<float>(kFpuValueId)),
      kFpuAbsoluteAtRoot(
          (options.Get<std::string>(kFpuStrategyAtRootId) == "same" &&
           kFpuAbsolute) ||
          options.Get<std::string>(kFpuStrategyAtRootId) == "absolute"),
      kFpuValueAtRoot(options.Get<std::string>(kFpuStrategyAtRootId) == "same"
                          ? kFpuValue
                          : options.Get<float>(kFpuValueAtRootId)),
      kCacheHistoryLength(options.Get<int>(kCacheHistoryLengthId)),
      kPolicySoftmaxTemp(options.Get<float>(kPolicySoftmaxTempId)),
      kMaxCollisionEvents(options.Get<int>(kMaxCollisionEventsId)),
      kMaxCollisionVisits(options.Get<int>(kMaxCollisionVisitsId)),
      kOutOfOrderEval(options.Get<bool>(kOutOfOrderEvalId)),
      kStickyEndgames(options.Get<bool>(kStickyEndgamesId)),
      kSyzygyFastPlay(options.Get<bool>(kSyzygyFastPlayId)),
      kHistoryFill(EncodeHistoryFill(options.Get<std::string>(kHistoryFillId))),
      kMiniBatchSize(options.Get<int>(kMiniBatchSizeId)),
      kMovesLeftMaxEffect(options.Get<float>(kMovesLeftMaxEffectId)),
      kMovesLeftThreshold(options.Get<float>(kMovesLeftThresholdId)),
      kMovesLeftSlope(options.Get<float>(kMovesLeftSlopeId)),
      kMovesLeftConstantFactor(options.Get<float>(kMovesLeftConstantFactorId)),
      kMovesLeftScaledFactor(options.Get<float>(kMovesLeftScaledFactorId)),
      kMovesLeftQuadraticFactor(
          options.Get<float>(kMovesLeftQuadraticFactorId)),
      kDisplayCacheUsage(options.Get<bool>(kDisplayCacheUsageId)),
      kMaxConcurrentSearchers(options.Get<int>(kMaxConcurrentSearchersId)),
      kDrawScoreSidetomove{options.Get<int>(kDrawScoreSidetomoveId) / 100.0f},
      kDrawScoreOpponent{options.Get<int>(kDrawScoreOpponentId) / 100.0f},
      kDrawScoreWhite{options.Get<int>(kDrawScoreWhiteId) / 100.0f},
      kDrawScoreBlack{options.Get<int>(kDrawScoreBlackId) / 100.0f},
      kMaxOutOfOrderEvals(std::max(
          1, static_cast<int>(options.Get<float>(kMaxOutOfOrderEvalsId) *
                              options.Get<int>(kMiniBatchSizeId)))),
      kNpsLimit(options.Get<float>(kNpsLimitId)),
      kSolidTreeThreshold(options.Get<int>(kSolidTreeThresholdId)),
      kTaskWorkersPerSearchWorker(options.Get<int>(kTaskWorkersPerSearchWorkerId)),
      kMinimumWorkSizeForProcessing(
          options.Get<int>(kMinimumWorkSizeForProcessingId)),
      kMinimumWorkSizeForPicking(
          options.Get<int>(kMinimumWorkSizeForPickingId)),
      kMinimumRemainingWorkSizeForPicking(
          options.Get<int>(kMinimumRemainingWorkSizeForPickingId)),
      kMinimumWorkPerTaskForProcessing(
          options.Get<int>(kMinimumWorkPerTaskForProcessingId)),
      kIdlingMinimumWork(options.Get<int>(kIdlingMinimumWorkId)),
      kThreadIdlingThreshold(options.Get<int>(kThreadIdlingThresholdId)),
      kMaxCollisionVisitsScalingStart(
          options.Get<int>(kMaxCollisionVisitsScalingStartId)),
      kMaxCollisionVisitsScalingEnd(
          options.Get<int>(kMaxCollisionVisitsScalingEndId)),
      kMaxCollisionVisitsScalingPower(
          options.Get<float>(kMaxCollisionVisitsScalingPowerId)) {
  if (std::max(std::abs(kDrawScoreSidetomove), std::abs(kDrawScoreOpponent)) +
          std::max(std::abs(kDrawScoreWhite), std::abs(kDrawScoreBlack)) >
      1.0f) {
    throw Exception(
        "max{|sidetomove|+|opponent|} + max{|white|+|black|} draw score must "
        "be <= 100");
  }
}

}  // namespace lczero<|MERGE_RESOLUTION|>--- conflicted
+++ resolved
@@ -388,13 +388,8 @@
   options->Add<IntOption>(kDrawScoreBlackId, -100, 100) = 0;
   options->Add<FloatOption>(kNpsLimitId, 0.0f, 1e6f) = 0.0f;
   options->Add<IntOption>(kSolidTreeThresholdId, 1, 2000000000) = 100;
-<<<<<<< HEAD
-  options->Add<IntOption>(kTaskWorkersPerSearchWorkerId, 0, 128) = 4;
-=======
-  options->Add<BoolOption>(kMultiGatherEnabledId) = true;
   options->Add<IntOption>(kTaskWorkersPerSearchWorkerId, 0, 128) =
       DEFAULT_TASK_WORKERS;
->>>>>>> 61e2409d
   options->Add<IntOption>(kMinimumWorkSizeForProcessingId, 2, 100000) = 20;
   options->Add<IntOption>(kMinimumWorkSizeForPickingId, 1, 100000) = 1;
   options->Add<IntOption>(kMinimumRemainingWorkSizeForPickingId, 0, 100000) =
