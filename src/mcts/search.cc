/*
  This file is part of Leela Chess Zero.
  Copyright (C) 2018-2019 The LCZero Authors

  Leela Chess is free software: you can redistribute it and/or modify
  it under the terms of the GNU General Public License as published by
  the Free Software Foundation, either version 3 of the License, or
  (at your option) any later version.

  Leela Chess is distributed in the hope that it will be useful,
  but WITHOUT ANY WARRANTY; without even the implied warranty of
  MERCHANTABILITY or FITNESS FOR A PARTICULAR PURPOSE.  See the
  GNU General Public License for more details.

  You should have received a copy of the GNU General Public License
  along with Leela Chess.  If not, see <http://www.gnu.org/licenses/>.

  Additional permission under GNU GPL version 3 section 7

  If you modify this Program, or any covered work, by linking or
  combining it with NVIDIA Corporation's libraries from the NVIDIA CUDA
  Toolkit and the NVIDIA CUDA Deep Neural Network library (or a
  modified version of those libraries), containing parts covered by the
  terms of the respective license agreement, the licensors of this
  Program grant you additional permission to convey the resulting work.
*/

#include "mcts/search.h"

#include <algorithm>
#include <chrono>
#include <cmath>
#include <iomanip>
#include <iostream>
#include <iterator>
#include <sstream>
#include <thread>

#include "mcts/node.h"
#include "neural/cache.h"
#include "neural/encoder.h"
#include "utils/fastmath.h"
#include "utils/random.h"

namespace lczero {

namespace {
// Maximum delay between outputting "uci info" when nothing interesting happens.
const int kUciInfoMinimumFrequencyMs = 5000;
}  // namespace

Search::Search(const NodeTree& tree, Network* network,
               std::unique_ptr<UciResponder> uci_responder,
               const MoveList& searchmoves,
               std::chrono::steady_clock::time_point start_time,
               std::unique_ptr<SearchStopper> stopper, bool infinite,
               const OptionsDict& options, NNCache* cache,
               SyzygyTablebase* syzygy_tb)
    : ok_to_respond_bestmove_(!infinite),
      stopper_(std::move(stopper)),
      root_node_(tree.GetCurrentHead()),
      cache_(cache),
      syzygy_tb_(syzygy_tb),
      played_history_(tree.GetPositionHistory()),
      network_(network),
      searchmoves_(searchmoves),
      start_time_(start_time),
      initial_visits_(root_node_->GetN()),
      uci_responder_(std::move(uci_responder)),
      params_(options) {
  if (params_.GetMaxConcurrentSearchers() != 0) {
    pending_searchers_.store(params_.GetMaxConcurrentSearchers(),
                             std::memory_order_release);
  }
}

namespace {
void ApplyDirichletNoise(Node* node, float eps, double alpha) {
  float total = 0;
  std::vector<float> noise;

  for (int i = 0; i < node->GetNumEdges(); ++i) {
    float eta = Random::Get().GetGamma(alpha, 1.0);
    noise.emplace_back(eta);
    total += eta;
  }

  if (total < std::numeric_limits<float>::min()) return;

  int noise_idx = 0;
  for (const auto& child : node->Edges()) {
    auto* edge = child.edge();
    edge->SetP(edge->GetP() * (1 - eps) + eps * noise[noise_idx++] / total);
  }
}
}  // namespace

void Search::SendUciInfo() REQUIRES(nodes_mutex_) {
  const auto max_pv = params_.GetMultiPv();
  const auto edges = GetBestChildrenNoTemperature(root_node_, max_pv);
  const auto score_type = params_.GetScoreType();
  const auto per_pv_counters = params_.GetPerPvCounters();
  const auto display_cache_usage = params_.GetDisplayCacheUsage();
  const auto draw_score = GetDrawScore(false);

  std::vector<ThinkingInfo> uci_infos;

  // Info common for all multipv variants.
  ThinkingInfo common_info;
  common_info.depth = cum_depth_ / (total_playouts_ ? total_playouts_ : 1);
  common_info.seldepth = max_depth_;
  common_info.time = GetTimeSinceStart();
  if (!per_pv_counters) {
    common_info.nodes = total_playouts_ + initial_visits_;
  }
  if (display_cache_usage) {
    common_info.hashfull =
        cache_->GetSize() * 1000LL / std::max(cache_->GetCapacity(), 1);
  }
  if (nps_start_time_) {
    const auto time_since_first_batch_ms =
        std::chrono::duration_cast<std::chrono::milliseconds>(
            std::chrono::steady_clock::now() - *nps_start_time_)
            .count();
    if (time_since_first_batch_ms > 0) {
      common_info.nps = total_playouts_ * 1000 / time_since_first_batch_ms;
    }
  }
  common_info.tb_hits = tb_hits_.load(std::memory_order_acquire);

  int multipv = 0;
  const auto default_q = -root_node_->GetWL();
  for (const auto& edge : edges) {
    ++multipv;
    uci_infos.emplace_back(common_info);
    auto& uci_info = uci_infos.back();
    const auto wl = edge.GetWL();
    const auto d = edge.GetD();
    const int w = static_cast<int>(std::round(500.0 * (1.0 + wl - d)));
    const auto q = edge.GetQ(default_q, draw_score, /* logit_q= */ false);
    if (edge.IsTerminal() && wl != 0.0f) {
      uci_info.mate = std::copysign(
          std::round(edge.GetM(0.0f)) / 2 + (edge.IsTbTerminal() ? 101 : 1),
          wl);
    } else if (score_type == "centipawn_with_drawscore") {
      uci_info.score = 295 * q / (1 - 0.976953126 * std::pow(q, 14));
    } else if (score_type == "centipawn") {
      uci_info.score = 295 * wl / (1 - 0.976953126 * std::pow(q, 14));
    } else if (score_type == "centipawn_2018") {
      uci_info.score = 290.680623072 * tan(1.548090806 * wl);
    } else if (score_type == "win_percentage") {
      uci_info.score = wl * 5000 + 5000;
    } else if (score_type == "Q") {
      uci_info.score = q * 10000;
    } else if (score_type == "W-L") {
      uci_info.score = wl * 10000;
    }
    const int l = static_cast<int>(std::round(500.0 * (1.0 - wl - d)));
    // Using 1000-w-l instead of 1000*d for D score so that W+D+L add up to
    // 1000.0.
    uci_info.wdl = ThinkingInfo::WDL{w, 1000 - w - l, l};
    if (max_pv > 1) uci_info.multipv = multipv;
    if (per_pv_counters) uci_info.nodes = edge.GetN();
    bool flip = played_history_.IsBlackToMove();
    for (auto iter = edge; iter;
         iter = GetBestChildNoTemperature(iter.node()), flip = !flip) {
      uci_info.pv.push_back(iter.GetMove(flip));
      if (!iter.node()) break;  // Last edge was dangling, cannot continue.
    }
  }

  if (!uci_infos.empty()) last_outputted_uci_info_ = uci_infos.front();
  if (current_best_edge_ && !edges.empty()) {
    last_outputted_info_edge_ = current_best_edge_.edge();
  }

  uci_responder_->OutputThinkingInfo(&uci_infos);
}

// Decides whether anything important changed in stats and new info should be
// shown to a user.
void Search::MaybeOutputInfo() {
  SharedMutex::Lock lock(nodes_mutex_);
  Mutex::Lock counters_lock(counters_mutex_);
  if (!bestmove_is_sent_ && current_best_edge_ &&
      (current_best_edge_.edge() != last_outputted_info_edge_ ||
       last_outputted_uci_info_.depth !=
           static_cast<int>(cum_depth_ /
                            (total_playouts_ ? total_playouts_ : 1)) ||
       last_outputted_uci_info_.seldepth != max_depth_ ||
       last_outputted_uci_info_.time + kUciInfoMinimumFrequencyMs <
           GetTimeSinceStart())) {
    SendUciInfo();
    if (params_.GetLogLiveStats()) {
      SendMovesStats();
    }
    if (stop_.load(std::memory_order_acquire) && !ok_to_respond_bestmove_) {
      std::vector<ThinkingInfo> info(1);
      info.back().comment =
          "WARNING: Search has reached limit and does not make any progress.";
      uci_responder_->OutputThinkingInfo(&info);
    }
  }
}

int64_t Search::GetTimeSinceStart() const {
  return std::chrono::duration_cast<std::chrono::milliseconds>(
             std::chrono::steady_clock::now() - start_time_)
      .count();
}

// Root is depth 0, i.e. even depth.
float Search::GetDrawScore(bool is_odd_depth) const {
  return (is_odd_depth ? params_.GetOpponentDrawScore()
                       : params_.GetSidetomoveDrawScore()) +
         (is_odd_depth == played_history_.IsBlackToMove()
              ? params_.GetWhiteDrawDelta()
              : params_.GetBlackDrawDelta());
}

namespace {
inline float GetFpu(const SearchParams& params, Node* node, bool is_root_node,
                    float draw_score) {
  const auto value = params.GetFpuValue(is_root_node);
  return params.GetFpuAbsolute(is_root_node)
             ? value
             : -node->GetQ(-draw_score) -
                   value * std::sqrt(node->GetVisitedPolicy());
}

inline float ComputeCpuct(const SearchParams& params, uint32_t N,
                          bool is_root_node) {
  const float init = params.GetCpuct(is_root_node);
  const float k = params.GetCpuctFactor(is_root_node);
  const float base = params.GetCpuctBase(is_root_node);
  return init + (k ? k * FastLog((N + base) / base) : 0.0f);
}
}  // namespace

std::vector<std::string> Search::GetVerboseStats(Node* node) const {
  assert(node == root_node_ || node->GetParent() == root_node_);
  const bool is_root = (node == root_node_);
  const bool is_odd_depth = !is_root;
  const bool is_black_to_move = (played_history_.IsBlackToMove() == is_root);
  const float draw_score = GetDrawScore(is_odd_depth);
  const float fpu = GetFpu(params_, node, is_root, draw_score);
  const float cpuct = ComputeCpuct(params_, node->GetN(), is_root);
  const float U_coeff =
      cpuct * std::sqrt(std::max(node->GetChildrenVisits(), 1u));
  const bool logit_q = params_.GetLogitQ();

  std::vector<EdgeAndNode> edges;
  for (const auto& edge : node->Edges()) edges.push_back(edge);

  std::sort(
      edges.begin(), edges.end(),
      [&fpu, &U_coeff, &logit_q, &draw_score](EdgeAndNode a, EdgeAndNode b) {
        return std::forward_as_tuple(
                   a.GetN(),
                   a.GetQ(fpu, draw_score, logit_q) + a.GetU(U_coeff)) <
               std::forward_as_tuple(
                   b.GetN(),
                   b.GetQ(fpu, draw_score, logit_q) + b.GetU(U_coeff));
      });

  std::vector<std::string> infos;
  for (const auto& edge : edges) {
    std::ostringstream oss;
    oss << std::fixed;

    oss << std::left << std::setw(5)
        << edge.GetMove(is_black_to_move).as_string();

    oss << " (" << std::setw(4) << edge.GetMove().as_nn_index() << ")";

    oss << " N: " << std::right << std::setw(7) << edge.GetN() << " (+"
        << std::setw(2) << edge.GetNInFlight() << ") ";

    oss << "(P: " << std::setw(5) << std::setprecision(2) << edge.GetP() * 100
        << "%) ";

    oss << "(WL: " << std::setw(8) << std::setprecision(5) << edge.GetWL()
        << ") ";

    oss << "(D: " << std::setw(6) << std::setprecision(3) << edge.GetD()
        << ") ";

    oss << "(M: " << std::setw(4) << std::setprecision(1) << edge.GetM(0.0f)
        << ") ";

    oss << "(Q: " << std::setw(8) << std::setprecision(5)
        << edge.GetQ(fpu, draw_score, /* logit_q= */ false) << ") ";

    oss << "(U: " << std::setw(6) << std::setprecision(5) << edge.GetU(U_coeff)
        << ") ";

    oss << "(Q+U: " << std::setw(8) << std::setprecision(5)
        << edge.GetQ(fpu, draw_score, logit_q) + edge.GetU(U_coeff) << ") ";

    oss << "(V: ";
    std::optional<float> v;
    if (edge.IsTerminal()) {
      v = edge.node()->GetQ(draw_score);
    } else {
      NNCacheLock nneval = GetCachedNNEval(edge.node());
      if (nneval) v = -nneval->q;
    }
    if (v) {
      oss << std::setw(7) << std::setprecision(4) << *v;
    } else {
      oss << " -.----";
    }
    oss << ") ";

    if (edge.IsTerminal()) oss << "(T) ";
    infos.emplace_back(oss.str());
  }
  return infos;
}

void Search::SendMovesStats() const REQUIRES(counters_mutex_) {
  auto move_stats = GetVerboseStats(root_node_);

  if (params_.GetVerboseStats()) {
    std::vector<ThinkingInfo> infos;
    std::transform(move_stats.begin(), move_stats.end(),
                   std::back_inserter(infos), [](const std::string& line) {
                     ThinkingInfo info;
                     info.comment = line;
                     return info;
                   });
    uci_responder_->OutputThinkingInfo(&infos);
  } else {
    LOGFILE << "=== Move stats:";
    for (const auto& line : move_stats) LOGFILE << line;
  }
  if (final_bestmove_.HasNode()) {
    LOGFILE
        << "--- Opponent moves after: "
        << final_bestmove_.GetMove(played_history_.IsBlackToMove()).as_string();
    for (const auto& line : GetVerboseStats(final_bestmove_.node())) {
      LOGFILE << line;
    }
  }
}

NNCacheLock Search::GetCachedNNEval(Node* node) const {
  if (!node) return {};

  std::vector<Move> moves;
  for (; node != root_node_; node = node->GetParent()) {
    moves.push_back(node->GetOwnEdge()->GetMove());
  }
  PositionHistory history(played_history_);
  for (auto iter = moves.rbegin(), end = moves.rend(); iter != end; ++iter) {
    history.Append(*iter);
  }
  const auto hash = history.HashLast(params_.GetCacheHistoryLength() + 1);
  NNCacheLock nneval(cache_, hash);
  return nneval;
}

void Search::MaybeTriggerStop(const IterationStats& stats,
                              StoppersHints* hints) {
  hints->Reset();
  SharedMutex::Lock nodes_lock(nodes_mutex_);
  Mutex::Lock lock(counters_mutex_);
  // Already responded bestmove, nothing to do here.
  if (bestmove_is_sent_) return;
  // Don't stop when the root node is not yet expanded.
  if (total_playouts_ + initial_visits_ == 0) return;

  if (!stop_.load(std::memory_order_acquire) || !ok_to_respond_bestmove_) {
    if (stopper_->ShouldStop(stats, hints)) FireStopInternal();
  }

  // If we are the first to see that stop is needed.
  if (stop_.load(std::memory_order_acquire) && ok_to_respond_bestmove_ &&
      !bestmove_is_sent_) {
    SendUciInfo();
    EnsureBestMoveKnown();
    SendMovesStats();
    BestMoveInfo info(
        final_bestmove_.GetMove(played_history_.IsBlackToMove()),
        final_pondermove_.GetMove(!played_history_.IsBlackToMove()));
    uci_responder_->OutputBestMove(&info);
    stopper_->OnSearchDone(stats);
    bestmove_is_sent_ = true;
    current_best_edge_ = EdgeAndNode();
  }

  // Use a 0 visit cancel score update to clear out any cached best edge, as
  // at the next iteration remaining playouts may be different.
  // TODO(crem) Is it really needed?
  root_node_->CancelScoreUpdate(0);
}

// Return the evaluation of the actual best child, regardless of temperature
// settings. This differs from GetBestMove, which does obey any temperature
// settings. So, somethimes, they may return results of different moves.
<<<<<<< HEAD
std::pair<std::pair<float, float>, float> Search::GetBestEval() const {
=======
Search::BestEval Search::GetBestEval() const {
>>>>>>> 36399ac6
  SharedMutex::SharedLock lock(nodes_mutex_);
  Mutex::Lock counters_lock(counters_mutex_);
  float parent_wl = -root_node_->GetWL();
  float parent_d = root_node_->GetD();
  float parent_m = root_node_->GetM();
<<<<<<< HEAD
  if (!root_node_->HasChildren()) return {{parent_wl, parent_d}, parent_m};
  EdgeAndNode best_edge = GetBestChildNoTemperature(root_node_);
  return {{best_edge.GetWL(), best_edge.GetD()},
=======
  if (!root_node_->HasChildren()) return {parent_wl, parent_d, parent_m};
  EdgeAndNode best_edge = GetBestChildNoTemperature(root_node_);
  return {best_edge.GetWL(), best_edge.GetD(),
>>>>>>> 36399ac6
          best_edge.GetM(parent_m - 1) + 1};
}

std::pair<Move, Move> Search::GetBestMove() {
  SharedMutex::Lock lock(nodes_mutex_);
  Mutex::Lock counters_lock(counters_mutex_);
  EnsureBestMoveKnown();
  return {final_bestmove_.GetMove(played_history_.IsBlackToMove()),
          final_pondermove_.GetMove(!played_history_.IsBlackToMove())};
}

std::int64_t Search::GetTotalPlayouts() const {
  SharedMutex::SharedLock lock(nodes_mutex_);
  return total_playouts_;
}

bool Search::PopulateRootMoveLimit(MoveList* root_moves) const {
  // Search moves overrides tablebase.
  if (!searchmoves_.empty()) {
    *root_moves = searchmoves_;
    return false;
  }
  auto board = played_history_.Last().GetBoard();
  if (!syzygy_tb_ || !board.castlings().no_legal_castle() ||
      (board.ours() | board.theirs()).count() > syzygy_tb_->max_cardinality()) {
    return false;
  }
  MoveList ignore;
  return syzygy_tb_->root_probe(
             played_history_.Last(),
             params_.GetSyzygyFastPlay() ||
                 played_history_.DidRepeatSinceLastZeroingMove(),
	         false, 
             &ignore, root_moves) ||
         syzygy_tb_->root_probe_wdl(played_history_.Last(), root_moves);
}

void Search::ResetBestMove() {
  SharedMutex::Lock nodes_lock(nodes_mutex_);
  Mutex::Lock lock(counters_mutex_);
  bool old_sent = bestmove_is_sent_;
  bestmove_is_sent_ = false;
  EnsureBestMoveKnown();
  bestmove_is_sent_ = old_sent;
}

// Computes the best move, maybe with temperature (according to the settings).
void Search::EnsureBestMoveKnown() REQUIRES(nodes_mutex_)
    REQUIRES(counters_mutex_) {
  if (bestmove_is_sent_) return;
  if (!root_node_->HasChildren()) return;

  float temperature = params_.GetTemperature();
  const int cutoff_move = params_.GetTemperatureCutoffMove();
  const int moves = played_history_.Last().GetGamePly() / 2;
  if (cutoff_move && (moves + 1) >= cutoff_move) {
    temperature = params_.GetTemperatureEndgame();
  } else if (temperature && params_.GetTempDecayMoves()) {
    if (moves >= params_.GetTempDecayMoves()) {
      temperature = 0.0;
    } else {
      temperature *= static_cast<float>(params_.GetTempDecayMoves() - moves) /
                     params_.GetTempDecayMoves();
    }
  }

  final_bestmove_ = temperature ? GetBestRootChildWithTemperature(temperature)
                                : GetBestChildNoTemperature(root_node_);

  if (final_bestmove_.HasNode() && final_bestmove_.node()->HasChildren()) {
    final_pondermove_ = GetBestChildNoTemperature(final_bestmove_.node());
  }
}

// Returns @count children with most visits.
std::vector<EdgeAndNode> Search::GetBestChildrenNoTemperature(Node* parent,
                                                              int count) const {
  MoveList root_limit;
  if (parent == root_node_) {
    PopulateRootMoveLimit(&root_limit);
  }
  // Best child is selected using the following criteria:
  // * Prefer shorter terminal wins / avoid shorter terminal losses.
  // * Largest number of playouts.
  // * If two nodes have equal number:
  //   * If that number is 0, the one with larger prior wins.
  //   * If that number is larger than 0, the one with larger eval wins.
  std::vector<EdgeAndNode> edges;
  for (auto edge : parent->Edges()) {
    if (parent == root_node_ && !root_limit.empty() &&
        std::find(root_limit.begin(), root_limit.end(), edge.GetMove()) ==
            root_limit.end()) {
      continue;
    }
    edges.push_back(edge);
  }
  const auto middle = (static_cast<int>(edges.size()) > count)
                          ? edges.begin() + count
                          : edges.end();
  std::partial_sort(
      edges.begin(), middle, edges.end(), [](const auto& a, const auto& b) {
        // The function returns "true" when a is preferred to b.

        // Lists edge types from less desirable to more desirable.
        enum EdgeRank {
          kTerminalLoss,
          kTablebaseLoss,
          kNonTerminal,  // Non terminal or terminal draw.
          kTablebaseWin,
          kTerminalWin,
        };

        auto GetEdgeRank = [](const EdgeAndNode& edge) {
          const auto wl = edge.GetWL();
          if (!edge.IsTerminal() || !wl) return kNonTerminal;
          if (edge.IsTbTerminal()) {
            return wl < 0.0 ? kTablebaseLoss : kTablebaseWin;
          }
          return wl < 0.0 ? kTerminalLoss : kTerminalWin;
        };

        // If moves have different outcomes, prefer better outcome.
        const auto a_rank = GetEdgeRank(a);
        const auto b_rank = GetEdgeRank(b);
        if (a_rank != b_rank) return a_rank > b_rank;

        // If both are terminal draws, try to make it shorter.
        if (a_rank == kNonTerminal && a.IsTerminal() && b.IsTerminal()) {
          if (a.IsTbTerminal() != b.IsTbTerminal()) {
            // Prefer non-tablebase draws.
            return a.IsTbTerminal() < b.IsTbTerminal();
          }
          // Prefer shorter draws.
          return a.GetM(0.0f) < b.GetM(0.0f);
        }

        // Neither is terminal, use standard rule.
        if (a_rank == kNonTerminal) {
          // Prefer largest playouts then eval then prior.
          if (a.GetN() != b.GetN()) return a.GetN() > b.GetN();
          if (a.GetWL() != b.GetWL()) return a.GetWL() > b.GetWL();
          return a.GetP() > b.GetP();
        }

        // Both variants are winning, prefer shortest win.
        if (a_rank > kNonTerminal) {
          return a.GetM(0.0f) < b.GetM(0.0f);
        }

        // Both variants are losing, prefer longest losses.
        return a.GetM(0.0f) > b.GetM(0.0f);
      });

  if (count < static_cast<int>(edges.size())) {
    edges.resize(count);
  }
  return edges;
}

// Returns a child with most visits.
EdgeAndNode Search::GetBestChildNoTemperature(Node* parent) const {
  auto res = GetBestChildrenNoTemperature(parent, 1);
  return res.empty() ? EdgeAndNode() : res.front();
}

// Returns a child of a root chosen according to weighted-by-temperature visit
// count.
EdgeAndNode Search::GetBestRootChildWithTemperature(float temperature) const {
  // Root is at even depth.
  const float draw_score = GetDrawScore(/* is_odd_depth= */ false);
  MoveList root_limit;
  PopulateRootMoveLimit(&root_limit);

  std::vector<float> cumulative_sums;
  float sum = 0.0;
  float max_n = 0.0;
  const float offset = params_.GetTemperatureVisitOffset();
  float max_eval = -1.0f;
  const float fpu =
      GetFpu(params_, root_node_, /* is_root= */ true, draw_score);

  for (auto edge : root_node_->Edges()) {
    if (!root_limit.empty() && std::find(root_limit.begin(), root_limit.end(),
                                         edge.GetMove()) == root_limit.end()) {
      continue;
    }
    if (edge.GetN() + offset > max_n) {
      max_n = edge.GetN() + offset;
      max_eval = edge.GetQ(fpu, draw_score, /* logit_q= */ false);
    }
  }

  // No move had enough visits for temperature, so use default child criteria
  if (max_n <= 0.0f) return GetBestChildNoTemperature(root_node_);

  // TODO(crem) Simplify this code when samplers.h is merged.
  const float min_eval =
      max_eval - params_.GetTemperatureWinpctCutoff() / 50.0f;
  for (auto edge : root_node_->Edges()) {
    if (!root_limit.empty() && std::find(root_limit.begin(), root_limit.end(),
                                         edge.GetMove()) == root_limit.end()) {
      continue;
    }
    if (edge.GetQ(fpu, draw_score, /* logit_q= */ false) < min_eval) continue;
    sum += std::pow(
        std::max(0.0f, (static_cast<float>(edge.GetN()) + offset) / max_n),
        1 / temperature);
    cumulative_sums.push_back(sum);
  }
  assert(sum);

  const float toss = Random::Get().GetFloat(cumulative_sums.back());
  int idx =
      std::lower_bound(cumulative_sums.begin(), cumulative_sums.end(), toss) -
      cumulative_sums.begin();

  for (auto edge : root_node_->Edges()) {
    if (!root_limit.empty() && std::find(root_limit.begin(), root_limit.end(),
                                         edge.GetMove()) == root_limit.end()) {
      continue;
    }
    if (edge.GetQ(fpu, draw_score, /* logit_q= */ false) < min_eval) continue;
    if (idx-- == 0) return edge;
  }
  assert(false);
  return {};
}

void Search::StartThreads(size_t how_many) {
  Mutex::Lock lock(threads_mutex_);
  // First thread is a watchdog thread.
  if (threads_.size() == 0) {
    threads_.emplace_back([this]() { WatchdogThread(); });
  }
  // Start working threads.
  while (threads_.size() <= how_many) {
    threads_.emplace_back([this]() {
      SearchWorker worker(this, params_);
      worker.RunBlocking();
    });
  }
  LOGFILE << "Search started. "
          << std::chrono::duration_cast<std::chrono::milliseconds>(
                 std::chrono::steady_clock::now() - start_time_)
                 .count()
          << "ms already passed.";
}

void Search::RunBlocking(size_t threads) {
  StartThreads(threads);
  Wait();
}

bool Search::IsSearchActive() const {
  return !stop_.load(std::memory_order_acquire);
}

void Search::PopulateCommonIterationStats(IterationStats* stats) {
  stats->time_since_movestart = GetTimeSinceStart();

  SharedMutex::SharedLock nodes_lock(nodes_mutex_);
  if (!nps_start_time_ && total_playouts_ > 0) {
    nps_start_time_ = std::chrono::steady_clock::now();
  }
  stats->total_nodes = total_playouts_ + initial_visits_;
  stats->nodes_since_movestart = total_playouts_;
  stats->batches_since_movestart = total_batches_;
  stats->average_depth = cum_depth_ / (total_playouts_ ? total_playouts_ : 1);
  stats->edge_n.clear();
  for (const auto& edge : root_node_->Edges()) {
    stats->edge_n.push_back(edge.GetN());
  }
}

void Search::WatchdogThread() {
  LOGFILE << "Start a watchdog thread.";
  StoppersHints hints;
  IterationStats stats;
  while (true) {
    hints.Reset();
    PopulateCommonIterationStats(&stats);
    MaybeTriggerStop(stats, &hints);
    MaybeOutputInfo();

    using namespace std::chrono_literals;
    constexpr auto kMaxWaitTimeMs = 100;
    constexpr auto kMinWaitTimeMs = 1;

    Mutex::Lock lock(counters_mutex_);
    // Only exit when bestmove is responded. It may happen that search threads
    // already all exited, and we need at least one thread that can do that.
    if (bestmove_is_sent_) break;

    auto remaining_time = hints.GetEstimatedRemainingTimeMs();
    if (remaining_time > kMaxWaitTimeMs) remaining_time = kMaxWaitTimeMs;
    if (remaining_time < kMinWaitTimeMs) remaining_time = kMinWaitTimeMs;
    // There is no real need to have max wait time, and sometimes it's fine
    // to wait without timeout at all (e.g. in `go nodes` mode), but we
    // still limit wait time for exotic cases like when pc goes to sleep
    // mode during thinking.
    // Minimum wait time is there to prevent busy wait and other threads
    // starvation.
    watchdog_cv_.wait_for(
        lock.get_raw(), std::chrono::milliseconds(remaining_time),
        [this]() { return stop_.load(std::memory_order_acquire); });
  }
  LOGFILE << "End a watchdog thread.";
}

void Search::FireStopInternal() {
  stop_.store(true, std::memory_order_release);
  watchdog_cv_.notify_all();
}

void Search::Stop() {
  Mutex::Lock lock(counters_mutex_);
  ok_to_respond_bestmove_ = true;
  FireStopInternal();
  LOGFILE << "Stopping search due to `stop` uci command.";
}

void Search::Abort() {
  Mutex::Lock lock(counters_mutex_);
  if (!stop_.load(std::memory_order_acquire) ||
      (!bestmove_is_sent_ && !ok_to_respond_bestmove_)) {
    bestmove_is_sent_ = true;
    FireStopInternal();
  }
  LOGFILE << "Aborting search, if it is still active.";
}

void Search::Wait() {
  Mutex::Lock lock(threads_mutex_);
  while (!threads_.empty()) {
    threads_.back().join();
    threads_.pop_back();
  }
}

Search::~Search() {
  Abort();
  Wait();
  LOGFILE << "Search destroyed.";
}

//////////////////////////////////////////////////////////////////////////////
// SearchWorker
//////////////////////////////////////////////////////////////////////////////

void SearchWorker::ExecuteOneIteration() {
  // 1. Initialize internal structures.
  InitializeIteration(search_->network_->NewComputation());

  if (params_.GetMaxConcurrentSearchers() != 0) {
    while (true) {
      // If search is stop, we've not gathered or done anything and we don't
      // want to, so we can safely skip all below. But make sure we have done
      // at least one iteration.
      if (search_->stop_.load(std::memory_order_acquire) &&
          search_->GetTotalPlayouts() + search_->initial_visits_ > 0) {
        return;
      }
      int available =
          search_->pending_searchers_.load(std::memory_order_acquire);
      if (available > 0 &&
          search_->pending_searchers_.compare_exchange_weak(
              available, available - 1, std::memory_order_acq_rel)) {
        break;
      }
      // This is a hard spin lock to reduce latency but at the expense of busy
      // wait cpu usage. If search worker count is large, this is probably a bad
      // idea.
    }
  }

  // 2. Gather minibatch.
  GatherMinibatch();

  // 3. Prefetch into cache.
  MaybePrefetchIntoCache();

  if (params_.GetMaxConcurrentSearchers() != 0) {
    search_->pending_searchers_.fetch_add(1, std::memory_order_acq_rel);
  }

  // 4. Run NN computation.
  RunNNComputation();

  // 5. Retrieve NN computations (and terminal values) into nodes.
  FetchMinibatchResults();

  // 6. Propagate the new nodes' information to all their parents in the tree.
  DoBackupUpdate();

  // 7. Update the Search's status and progress information.
  UpdateCounters();
}

// 1. Initialize internal structures.
// ~~~~~~~~~~~~~~~~~~~~~~~~~~~~~~~~~~
void SearchWorker::InitializeIteration(
    std::unique_ptr<NetworkComputation> computation) {
  computation_ = std::make_unique<CachingComputation>(std::move(computation),
                                                      search_->cache_);
  minibatch_.clear();

  if (!root_move_filter_populated_) {
    root_move_filter_populated_ = true;
    if (search_->PopulateRootMoveLimit(&root_move_filter_)) {
      search_->tb_hits_.fetch_add(1, std::memory_order_acq_rel);
    }
  }
}

// 2. Gather minibatch.
// ~~~~~~~~~~~~~~~~~~~~
void SearchWorker::GatherMinibatch() {
  // Total number of nodes to process.
  int minibatch_size = 0;
  int collision_events_left = params_.GetMaxCollisionEvents();
  int collisions_left = params_.GetMaxCollisionVisitsId();

  // Number of nodes processed out of order.
  number_out_of_order_ = 0;

  // Gather nodes to process in the current batch.
  // If we had too many nodes out of order, also interrupt the iteration so
  // that search can exit.
  while (minibatch_size < params_.GetMiniBatchSize() &&
         number_out_of_order_ < params_.GetMaxOutOfOrderEvals()) {
    // If there's something to process without touching slow neural net, do it.
    if (minibatch_size > 0 && computation_->GetCacheMisses() == 0) return;
    // Pick next node to extend.
    minibatch_.emplace_back(PickNodeToExtend(collisions_left));
    auto& picked_node = minibatch_.back();
    auto* node = picked_node.node;

    // There was a collision. If limit has been reached, return, otherwise
    // just start search of another node.
    if (picked_node.IsCollision()) {
      if (--collision_events_left <= 0) return;
      if ((collisions_left -= picked_node.multivisit) <= 0) return;
      if (search_->stop_.load(std::memory_order_acquire)) return;
      continue;
    }
    ++minibatch_size;

    // If node is already known as terminal (win/loss/draw according to rules
    // of the game), it means that we already visited this node before.
    if (picked_node.IsExtendable()) {
      // Node was never visited, extend it.
      ExtendNode(node);

      // Only send non-terminal nodes to a neural network.
      if (!node->IsTerminal()) {
        picked_node.nn_queried = true;
        picked_node.is_cache_hit = AddNodeToComputation(node, true);
      }
    }

    // If out of order eval is enabled and the node to compute we added last
    // doesn't require NN eval (i.e. it's a cache hit or terminal node), do
    // out of order eval for it.
    if (params_.GetOutOfOrderEval() && picked_node.CanEvalOutOfOrder()) {
      // Perform out of order eval for the last entry in minibatch_.
      FetchSingleNodeResult(&picked_node, computation_->GetBatchSize() - 1);
      {
        // Nodes mutex for doing node updates.
        SharedMutex::Lock lock(search_->nodes_mutex_);
        DoBackupUpdateSingleNode(picked_node);
      }

      // Remove last entry in minibatch_, as it has just been
      // processed.
      // If NN eval was already processed out of order, remove it.
      if (picked_node.nn_queried) computation_->PopCacheHit();
      minibatch_.pop_back();
      --minibatch_size;
      ++number_out_of_order_;
    }
    // Check for stop at the end so we have at least one node.
    if (search_->stop_.load(std::memory_order_acquire)) return;
  }
}

namespace {
void IncrementNInFlight(Node* node, Node* root, int amount) {
  if (amount == 0) return;
  while (true) {
    node->IncrementNInFlight(amount);
    if (node == root) break;
    node = node->GetParent();
  }
}
}  // namespace

// Returns node and whether there's been a search collision on the node.
SearchWorker::NodeToProcess SearchWorker::PickNodeToExtend(
    int collision_limit) {
  // Starting from search_->root_node_, generate a playout, choosing a
  // node at each level according to the MCTS formula. n_in_flight_ is
  // incremented for each node in the playout (via TryStartScoreUpdate()).

  Node* node = search_->root_node_;
  Node::Iterator best_edge;
  Node::Iterator second_best_edge;

  // Precache a newly constructed node to avoid memory allocations being
  // performed while the mutex is held.
  if (!precached_node_) {
    precached_node_ = std::make_unique<Node>(nullptr, 0);
  }

  SharedMutex::Lock lock(search_->nodes_mutex_);

  // Fetch the current best root node visits for possible smart pruning.
  const int64_t best_node_n = search_->current_best_edge_.GetN();

  // True on first iteration, false as we dive deeper.
  bool is_root_node = true;
  const float even_draw_score = search_->GetDrawScore(false);
  const float odd_draw_score = search_->GetDrawScore(true);
  uint16_t depth = 0;
  bool node_already_updated = true;

  while (true) {
    // First, terminate if we find collisions or leaf nodes.
    // Set 'node' to point to the node that was picked on previous iteration,
    // possibly spawning it.
    // TODO(crem) This statement has to be in the end of the loop rather than
    //            in the beginning (and there would be no need for "if
    //            (!is_root_node)"), but that would mean extra mutex lock.
    //            Will revisit that after rethinking locking strategy.
    if (!node_already_updated) {
      node = best_edge.GetOrSpawnNode(/* parent */ node, &precached_node_);
    }
    best_edge.Reset();
    depth++;

    // n_in_flight_ is incremented. If the method returns false, then there is
    // a search collision, and this node is already being expanded.
    if (!node->TryStartScoreUpdate()) {
      if (!is_root_node) {
        IncrementNInFlight(node->GetParent(), search_->root_node_,
                           collision_limit - 1);
      }
      return NodeToProcess::Collision(node, depth, collision_limit);
    }
    // Either terminal or unexamined leaf node -- the end of this playout.
    if (node->IsTerminal() || !node->HasChildren()) {
      return NodeToProcess::Visit(node, depth);
    }
    Node* possible_shortcut_child = node->GetCachedBestChild();
    if (possible_shortcut_child) {
      // Add two here to reverse the conservatism that goes into calculating the
      // remaining cache visits.
      collision_limit =
          std::min(collision_limit, node->GetRemainingCacheVisits() + 2);
      is_root_node = false;
      node = possible_shortcut_child;
      node_already_updated = true;
      continue;
    }
    node_already_updated = false;

    // If we fall through, then n_in_flight_ has been incremented but this
    // playout remains incomplete; we must go deeper.
    const float cpuct = ComputeCpuct(params_, node->GetN(), is_root_node);
    const float puct_mult =
        cpuct * std::sqrt(std::max(node->GetChildrenVisits(), 1u));
    float best = std::numeric_limits<float>::lowest();
    float second_best = std::numeric_limits<float>::lowest();
    // Root depth is 1 here, while for GetDrawScore() it's 0-based, that's why
    // the weirdness.
    const float draw_score =
        (depth % 2 == 0) ? odd_draw_score : even_draw_score;
    const float fpu = GetFpu(params_, node, is_root_node, draw_score);

    const float node_q = node->GetQ(0.0f);
    const bool do_moves_left_adjustment =
        moves_left_support_ &&
        (std::abs(node_q) > params_.GetMovesLeftThreshold());

    for (auto child : node->Edges()) {
      if (is_root_node) {
        // If there's no chance to catch up to the current best node with
        // remaining playouts, don't consider it.
        // best_move_node_ could have changed since best_node_n was retrieved.
        // To ensure we have at least one node to expand, always include
        // current best node.
        if (child != search_->current_best_edge_ &&
            latest_time_manager_hints_.GetEstimatedRemainingPlayouts() <
                best_node_n - child.GetN()) {
          continue;
        }
        // If root move filter exists, make sure move is in the list.
        if (!root_move_filter_.empty() &&
            std::find(root_move_filter_.begin(), root_move_filter_.end(),
                      child.GetMove()) == root_move_filter_.end()) {
          continue;
        }
      }

      float M = 0.0f;
      if (do_moves_left_adjustment) {
        const float m_slope = params_.GetMovesLeftSlope();
        const float m_cap = params_.GetMovesLeftMaxEffect();
        const float parent_m = node->GetM();
        const float child_m = child.GetM(parent_m);
        M = std::clamp(m_slope * (child_m - parent_m), -m_cap, m_cap) *
            std::copysign(1.0f, node_q);
      }

      const float Q = child.GetQ(fpu, draw_score, params_.GetLogitQ());
      const float score = child.GetU(puct_mult) + Q + M;
      if (score > best) {
        second_best = best;
        second_best_edge = best_edge;
        best = score;
        best_edge = child;
      } else if (score > second_best) {
        second_best = score;
        second_best_edge = child;
      }
    }

    if (second_best_edge) {
      int estimated_visits_to_change_best = best_edge.GetVisitsToReachU(
          second_best, puct_mult, fpu, draw_score, params_.GetLogitQ());
      // Only cache for n-2 steps as the estimate created by GetVisitsToReachU
      // has potential rounding errors and some conservative logic that can push
      // it up to 2 away from the real value.
      node->UpdateBestChild(best_edge,
                            std::max(0, estimated_visits_to_change_best - 2));
      collision_limit =
          std::min(collision_limit, estimated_visits_to_change_best);
      assert(collision_limit >= 1);
      second_best_edge.Reset();
    }

    is_root_node = false;
  }
}

void SearchWorker::ExtendNode(Node* node) {
  // Initialize position sequence with pre-move position.
  history_.Trim(search_->played_history_.GetLength());
  std::vector<Move> to_add;
  // Could instead reserve one more than the difference between history_.size()
  // and history_.capacity().
  to_add.reserve(60);
  Node* cur = node;
  while (cur != search_->root_node_) {
    Node* prev = cur->GetParent();
    to_add.push_back(prev->GetEdgeToNode(cur)->GetMove());
    cur = prev;
  }
  for (int i = to_add.size() - 1; i >= 0; i--) {
    history_.Append(to_add[i]);
  }

  // We don't need the mutex because other threads will see that N=0 and
  // N-in-flight=1 and will not touch this node.
  const auto& board = history_.Last().GetBoard();
  auto legal_moves = board.GenerateLegalMoves();

  // Check whether it's a draw/lose by position. Importantly, we must check
  // these before doing the by-rule checks below.
  if (legal_moves.empty()) {
    // Could be a checkmate or a stalemate
    if (board.IsUnderCheck()) {
      node->MakeTerminal(GameResult::WHITE_WON);
    } else {
      node->MakeTerminal(GameResult::DRAW);
    }
    return;
  }

  // We can shortcircuit these draws-by-rule only if they aren't root;
  // if they are root, then thinking about them is the point.
  if (node != search_->root_node_) {
    if (!board.HasMatingMaterial()) {
      node->MakeTerminal(GameResult::DRAW);
      return;
    }

    if (history_.Last().GetNoCaptureNoPawnPly() >= 100) {
      node->MakeTerminal(GameResult::DRAW);
      return;
    }

    if (history_.Last().GetRepetitions() >= 2) {
      node->MakeTerminal(GameResult::DRAW);
      return;
    }

    // Neither by-position or by-rule termination, but maybe it's a TB position.
    if (search_->syzygy_tb_ && board.castlings().no_legal_castle() &&
        history_.Last().GetNoCaptureNoPawnPly() == 0 &&
        (board.ours() | board.theirs()).count() <=
            search_->syzygy_tb_->max_cardinality()) {
      ProbeState state;
      const WDLScore wdl =
          search_->syzygy_tb_->probe_wdl(history_.Last(), &state);
      // Only fail state means the WDL is wrong, probe_wdl may produce correct
      // result with a stat other than OK.
      if (state != FAIL) {
        // TB nodes don't have NN evaluation, assign M from parent node.
        float m = 0.0f;
        auto parent = node->GetParent();
        if (parent) {
          m = std::max(0.0f, parent->GetM() - 1.0f);
        }
        // If the colors seem backwards, check the checkmate check above.
        if (wdl == WDL_WIN) {
          node->MakeTerminal(GameResult::BLACK_WON, m,
                             Node::Terminal::Tablebase);
        } else if (wdl == WDL_LOSS) {
          node->MakeTerminal(GameResult::WHITE_WON, m,
                             Node::Terminal::Tablebase);
        } else {  // Cursed wins and blessed losses count as draws.
          node->MakeTerminal(GameResult::DRAW, m, Node::Terminal::Tablebase);
        }
        search_->tb_hits_.fetch_add(1, std::memory_order_acq_rel);
        return;
      }
    }
  }

  // Add legal moves as edges of this node.
  node->CreateEdges(legal_moves);
}

// Returns whether node was already in cache.
bool SearchWorker::AddNodeToComputation(Node* node, bool add_if_cached) {
  const auto hash = history_.HashLast(params_.GetCacheHistoryLength() + 1);
  // If already in cache, no need to do anything.
  if (add_if_cached) {
    if (computation_->AddInputByHash(hash)) return true;
  } else {
    if (search_->cache_->ContainsKey(hash)) return true;
  }
  auto planes =
      EncodePositionForNN(search_->network_->GetCapabilities().input_format,
                          history_, 8, params_.GetHistoryFill());

  std::vector<uint16_t> moves;

  if (node && node->HasChildren()) {
    // Legal moves are known, use them.
    moves.reserve(node->GetNumEdges());
    for (const auto& edge : node->Edges()) {
      moves.emplace_back(edge.GetMove().as_nn_index());
    }
  } else {
    // Cache pseudolegal moves. A bit of a waste, but faster.
    const auto& pseudolegal_moves =
        history_.Last().GetBoard().GeneratePseudolegalMoves();
    moves.reserve(pseudolegal_moves.size());
    for (auto iter = pseudolegal_moves.begin(), end = pseudolegal_moves.end();
         iter != end; ++iter) {
      moves.emplace_back(iter->as_nn_index());
    }
  }

  computation_->AddInput(hash, std::move(planes), std::move(moves));
  return false;
}

// 3. Prefetch into cache.
// ~~~~~~~~~~~~~~~~~~~~~~~
void SearchWorker::MaybePrefetchIntoCache() {
  // TODO(mooskagh) Remove prefetch into cache if node collisions work well.
  // If there are requests to NN, but the batch is not full, try to prefetch
  // nodes which are likely useful in future.
  if (search_->stop_.load(std::memory_order_acquire)) return;
  if (computation_->GetCacheMisses() > 0 &&
      computation_->GetCacheMisses() < params_.GetMaxPrefetchBatch()) {
    history_.Trim(search_->played_history_.GetLength());
    SharedMutex::SharedLock lock(search_->nodes_mutex_);
    PrefetchIntoCache(
        search_->root_node_,
        params_.GetMaxPrefetchBatch() - computation_->GetCacheMisses(), false);
  }
}

// Prefetches up to @budget nodes into cache. Returns number of nodes
// prefetched.
int SearchWorker::PrefetchIntoCache(Node* node, int budget, bool is_odd_depth) {
  const float draw_score = search_->GetDrawScore(is_odd_depth);
  if (budget <= 0) return 0;

  // We are in a leaf, which is not yet being processed.
  if (!node || node->GetNStarted() == 0) {
    if (AddNodeToComputation(node, false)) {
      // Make it return 0 to make it not use the slot, so that the function
      // tries hard to find something to cache even among unpopular moves.
      // In practice that slows things down a lot though, as it's not always
      // easy to find what to cache.
      return 1;
    }
    return 1;
  }

  assert(node);
  // n = 0 and n_in_flight_ > 0, that means the node is being extended.
  if (node->GetN() == 0) return 0;
  // The node is terminal; don't prefetch it.
  if (node->IsTerminal()) return 0;

  // Populate all subnodes and their scores.
  typedef std::pair<float, EdgeAndNode> ScoredEdge;
  std::vector<ScoredEdge> scores;
  const float cpuct =
      ComputeCpuct(params_, node->GetN(), node == search_->root_node_);
  const float puct_mult =
      cpuct * std::sqrt(std::max(node->GetChildrenVisits(), 1u));
  const float fpu =
      GetFpu(params_, node, node == search_->root_node_, draw_score);
  for (auto edge : node->Edges()) {
    if (edge.GetP() == 0.0f) continue;
    // Flip the sign of a score to be able to easily sort.
    // TODO: should this use logit_q if set??
    scores.emplace_back(-edge.GetU(puct_mult) -
                            edge.GetQ(fpu, draw_score, /* logit_q= */ false),
                        edge);
  }

  size_t first_unsorted_index = 0;
  int total_budget_spent = 0;
  int budget_to_spend = budget;  // Initialize for the case where there's only
                                 // one child.
  for (size_t i = 0; i < scores.size(); ++i) {
    if (search_->stop_.load(std::memory_order_acquire)) break;
    if (budget <= 0) break;

    // Sort next chunk of a vector. 3 at a time. Most of the time it's fine.
    if (first_unsorted_index != scores.size() &&
        i + 2 >= first_unsorted_index) {
      const int new_unsorted_index =
          std::min(scores.size(), budget < 2 ? first_unsorted_index + 2
                                             : first_unsorted_index + 3);
      std::partial_sort(scores.begin() + first_unsorted_index,
                        scores.begin() + new_unsorted_index, scores.end(),
                        [](const ScoredEdge& a, const ScoredEdge& b) {
                          return a.first < b.first;
                        });
      first_unsorted_index = new_unsorted_index;
    }

    auto edge = scores[i].second;
    // Last node gets the same budget as prev-to-last node.
    if (i != scores.size() - 1) {
      // Sign of the score was flipped for sorting, so flip it back.
      const float next_score = -scores[i + 1].first;
      // TODO: As above - should this use logit_q if set?
      const float q = edge.GetQ(-fpu, draw_score, /* logit_q= */ false);
      if (next_score > q) {
        budget_to_spend =
            std::min(budget, int(edge.GetP() * puct_mult / (next_score - q) -
                                 edge.GetNStarted()) +
                                 1);
      } else {
        budget_to_spend = budget;
      }
    }
    history_.Append(edge.GetMove());
    const int budget_spent =
        PrefetchIntoCache(edge.node(), budget_to_spend, !is_odd_depth);
    history_.Pop();
    budget -= budget_spent;
    total_budget_spent += budget_spent;
  }
  return total_budget_spent;
}

// 4. Run NN computation.
// ~~~~~~~~~~~~~~~~~~~~~~
void SearchWorker::RunNNComputation() { computation_->ComputeBlocking(); }

// 5. Retrieve NN computations (and terminal values) into nodes.
// ~~~~~~~~~~~~~~~~~~~~~~~~~~~~~~~~~~~~~~~~~~~~~~~~~~~~~~~~~~~~~
void SearchWorker::FetchMinibatchResults() {
  // Populate NN/cached results, or terminal results, into nodes.
  int idx_in_computation = 0;
  for (auto& node_to_process : minibatch_) {
    FetchSingleNodeResult(&node_to_process, idx_in_computation);
    if (node_to_process.nn_queried) ++idx_in_computation;
  }
}

void SearchWorker::FetchSingleNodeResult(NodeToProcess* node_to_process,
                                         int idx_in_computation) {
  Node* node = node_to_process->node;
  if (!node_to_process->nn_queried) {
    // Terminal nodes don't involve the neural NetworkComputation, nor do
    // they require any further processing after value retrieval.
    node_to_process->v = node->GetWL();
    node_to_process->d = node->GetD();
    node_to_process->m = node->GetM();
    return;
  }
  // For NN results, we need to populate policy as well as value.
  // First the value...
  node_to_process->v = -computation_->GetQVal(idx_in_computation);
  node_to_process->d = computation_->GetDVal(idx_in_computation);
  node_to_process->m = computation_->GetMVal(idx_in_computation);
  // ...and secondly, the policy data.
  // Calculate maximum first.
  float max_p = -std::numeric_limits<float>::infinity();
  for (auto edge : node->Edges()) {
    max_p =
        std::max(max_p, computation_->GetPVal(idx_in_computation,
                                              edge.GetMove().as_nn_index()));
  }
  float total = 0.0;
  for (auto edge : node->Edges()) {
    float p =
        computation_->GetPVal(idx_in_computation, edge.GetMove().as_nn_index());
    // Perform softmax and take into account policy softmax temperature T.
    // Note that we want to calculate (exp(p-max_p))^(1/T) = exp((p-max_p)/T).
    p = FastExp((p - max_p) / params_.GetPolicySoftmaxTemp());

    // Note that p now lies in [0, 1], so it is safe to store it in compressed
    // format. Normalization happens later.
    edge.edge()->SetP(p);
    // Edge::SetP does some rounding, so only add to the total after rounding.
    total += edge.edge()->GetP();
  }
  // Normalize P values to add up to 1.0.
  if (total > 0.0f) {
    const float scale = 1.0f / total;
    for (auto edge : node->Edges()) edge.edge()->SetP(edge.GetP() * scale);
  }
  // Add Dirichlet noise if enabled and at root.
  if (params_.GetNoiseEpsilon() && node == search_->root_node_) {
    ApplyDirichletNoise(node, params_.GetNoiseEpsilon(),
                        params_.GetNoiseAlpha());
  }
}

// 6. Propagate the new nodes' information to all their parents in the tree.
// ~~~~~~~~~~~~~~
void SearchWorker::DoBackupUpdate() {
  // Nodes mutex for doing node updates.
  SharedMutex::Lock lock(search_->nodes_mutex_);

  for (const NodeToProcess& node_to_process : minibatch_) {
    DoBackupUpdateSingleNode(node_to_process);
  }
  search_->total_batches_ += 1;
}

void SearchWorker::DoBackupUpdateSingleNode(
    const NodeToProcess& node_to_process) REQUIRES(search_->nodes_mutex_) {
  Node* node = node_to_process.node;
  if (node_to_process.IsCollision()) {
    // If it was a collision, just undo counters.
    for (node = node->GetParent(); node != search_->root_node_->GetParent();
         node = node->GetParent()) {
      node->CancelScoreUpdate(node_to_process.multivisit);
    }
    return;
  }

  // For the first visit to a terminal, maybe convert ancestors to terminal too.
  auto can_convert =
      params_.GetStickyEndgames() && node->IsTerminal() && !node->GetN();

  // Backup V value up to a root. After 1 visit, V = Q.
  float v = node_to_process.v;
  float d = node_to_process.d;
  float m = node_to_process.m;
  int depth = 0;
  for (Node *n = node, *p; n != search_->root_node_->GetParent(); n = p) {
    p = n->GetParent();

    // Current node might have become terminal from some other descendant, so
    // backup the rest of the way with more accurate values.
    if (n->IsTerminal()) {
      v = n->GetWL();
      d = n->GetD();
      m = n->GetM();
    }
    n->FinalizeScoreUpdate(v / (1.0f + params_.GetShortSightedness() * depth),
                           d, m, node_to_process.multivisit);

    // Nothing left to do without ancestors to update.
    if (!p) break;

    // Convert parents to terminals except the root or those already converted.
    can_convert = can_convert && p != search_->root_node_ && !p->IsTerminal();

    // A non-winning terminal move needs all other moves to be similar.
    auto all_losing = true;
    auto found_tb = n->IsTbTerminal();
    float losing_m = 0.0f;
    if (can_convert && v <= 0.0f) {
      for (const auto& edge : p->Edges()) {
        const auto WL = edge.GetWL();
        can_convert = can_convert && edge.IsTerminal() && WL <= 0.0f;
        if (!can_convert) break;
        all_losing = all_losing && WL < 0.0f;
        found_tb = found_tb || edge.IsTbTerminal();
        losing_m = std::max(losing_m, edge.GetM(0.0f));
      }
    }

    // Convert the parent to a terminal loss if at least one move is winning or
    // to a terminal win if all moves are losing; otherwise there's a mix of
    // draws and losing, so at best it's a draw.
    if (can_convert) {
      // Doesn't give the correct distance to mate because siblings are not
      // considered but more accurate than doing nothing. This shouldn't
      // underestimate the distance to mate since at worst we miss shorter
      // moves.
      float terminal_m = std::max(losing_m, m) + 1.0f;
      p->MakeTerminal(
          v > 0.0f ? GameResult::BLACK_WON
                   : all_losing ? GameResult::WHITE_WON : GameResult::DRAW,
          terminal_m,
          found_tb ? Node::Terminal::Tablebase : Node::Terminal::Terminal);
    }

    // Q will be flipped for opponent.
    v = -v;
    depth++;
    m++;

    // Update the stats.
    // Best move.
    if (p == search_->root_node_ &&
        search_->current_best_edge_.GetN() <= n->GetN()) {
      search_->current_best_edge_ =
          search_->GetBestChildNoTemperature(search_->root_node_);
    }
  }
  search_->total_playouts_ += node_to_process.multivisit;
  search_->cum_depth_ += node_to_process.depth * node_to_process.multivisit;
  search_->max_depth_ = std::max(search_->max_depth_, node_to_process.depth);
}  // namespace lczero

// 7. Update the Search's status and progress information.
//~~~~~~~~~~~~~~~~~~~~
void SearchWorker::UpdateCounters() {
  search_->PopulateCommonIterationStats(&iteration_stats_);
  search_->MaybeTriggerStop(iteration_stats_, &latest_time_manager_hints_);
  search_->MaybeOutputInfo();

  // If this thread had no work, not even out of order, then sleep for some
  // milliseconds. Collisions don't count as work, so have to enumerate to find
  // out if there was anything done.
  bool work_done = number_out_of_order_ > 0;
  if (!work_done) {
    for (NodeToProcess& node_to_process : minibatch_) {
      if (!node_to_process.IsCollision()) {
        work_done = true;
        break;
      }
    }
  }
  if (!work_done) {
    std::this_thread::sleep_for(std::chrono::milliseconds(10));
  }
}

}  // namespace lczero<|MERGE_RESOLUTION|>--- conflicted
+++ resolved
@@ -398,25 +398,15 @@
 // Return the evaluation of the actual best child, regardless of temperature
 // settings. This differs from GetBestMove, which does obey any temperature
 // settings. So, somethimes, they may return results of different moves.
-<<<<<<< HEAD
-std::pair<std::pair<float, float>, float> Search::GetBestEval() const {
-=======
 Search::BestEval Search::GetBestEval() const {
->>>>>>> 36399ac6
   SharedMutex::SharedLock lock(nodes_mutex_);
   Mutex::Lock counters_lock(counters_mutex_);
   float parent_wl = -root_node_->GetWL();
   float parent_d = root_node_->GetD();
   float parent_m = root_node_->GetM();
-<<<<<<< HEAD
-  if (!root_node_->HasChildren()) return {{parent_wl, parent_d}, parent_m};
-  EdgeAndNode best_edge = GetBestChildNoTemperature(root_node_);
-  return {{best_edge.GetWL(), best_edge.GetD()},
-=======
   if (!root_node_->HasChildren()) return {parent_wl, parent_d, parent_m};
   EdgeAndNode best_edge = GetBestChildNoTemperature(root_node_);
   return {best_edge.GetWL(), best_edge.GetD(),
->>>>>>> 36399ac6
           best_edge.GetM(parent_m - 1) + 1};
 }
 
