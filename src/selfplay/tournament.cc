--- conflicted
+++ resolved
@@ -63,23 +63,9 @@
     "temporary subdirectory that the engine creates."};
 const OptionId kVerboseThinkingId{"verbose-thinking", "VerboseThinking",
                                   "Show verbose thinking messages."};
-<<<<<<< HEAD
-const OptionId kQuietThinkingId{"quiet-thinking", "QuietThinking",
-                                "Hide all the per-move thinking."};
-const OptionId kResignPlaythroughId{
-    "resign-playthrough", "ResignPlaythrough",
-    "The percentage of games which ignore resign."};
-const OptionId kBookFileId{
-    "pgn-book", "PGNBook",
-    "A path name to a pgn file containing openings to use."};
 const OptionId kValueModeSizeId{"value-mode-size", "ValueModeSize",
                                  "Number of games per thread in value only "
                                  "mode. Set to 0 to not use value only mode."};
-=======
-const OptionId kPolicyModeSizeId{"policy-mode-size", "PolicyModeSize",
-                                 "Number of games per thread in policy only "
-                                 "mode. Set to 0 to not use policy only mode."};
->>>>>>> 44876285
 const OptionId kTournamentResultsFileId{
     "tournament-results-file", "TournamentResultsFile",
     "Name of file to append the tournament results in fake pgn format."};
@@ -126,14 +112,7 @@
   options->Add<IntOption>(kTimeMsId, -1, 999999999) = -1;
   options->Add<BoolOption>(kTrainingId) = false;
   options->Add<BoolOption>(kVerboseThinkingId) = false;
-<<<<<<< HEAD
-  options->Add<BoolOption>(kQuietThinkingId) = false;
-  options->Add<FloatOption>(kResignPlaythroughId, 0.0f, 100.0f) = 0.0f;
-  options->Add<StringOption>(kBookFileId) = "";
   options->Add<IntOption>(kValueModeSizeId, 0, 512) = 0;
-=======
-  options->Add<IntOption>(kPolicyModeSizeId, 0, 512) = 0;
->>>>>>> 44876285
   options->Add<StringOption>(kTournamentResultsFileId) = "";
   options->Add<StringOption>(kSyzygyTablebaseId) = "";
   options->Add<BoolOption>(kMoveThinkingId) = false;
@@ -180,22 +159,13 @@
           options.GetSubdict("player1").Get<int>(kThreadsId),
           options.GetSubdict("player2").Get<int>(kThreadsId),
       },
-<<<<<<< HEAD
-      kTotalGames(options.Get<int>(kTotalGamesId.GetId())),
-      kShareTree(options.Get<bool>(kShareTreesId.GetId())),
-      kParallelism(options.Get<int>(kParallelGamesId.GetId())),
-      kTraining(options.Get<bool>(kTrainingId.GetId())),
-      kResignPlaythrough(options.Get<float>(kResignPlaythroughId.GetId())),
-      kValueGamesSize(options.Get<int>(kValueModeSizeId.GetId())),
-=======
       kTotalGames(options.Get<int>(kTotalGamesId)),
       kShareTree(options.Get<bool>(kShareTreesId)),
       kParallelism(options.Get<int>(kParallelGamesId)),
       kTraining(options.Get<bool>(kTrainingId)),
       kResignPlaythrough(options.Get<float>(kResignPlaythroughId)),
       kDiscardedStartChance(options.Get<float>(kDiscardedStartChanceId)),
-      kPolicyGamesSize(options.Get<int>(kPolicyModeSizeId)),
->>>>>>> 44876285
+      kValueGamesSize(options.Get<int>(kValueModeSizeId)),
       kTournamentResultsFile(
           options.Get<std::string>(kTournamentResultsFileId)) {
   std::string book = options.Get<std::string>(kOpeningsFileId);
