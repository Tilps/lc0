/*
  This file is part of Leela Chess Zero.
  Copyright (C) 2018 The LCZero Authors

  Leela Chess is free software: you can redistribute it and/or modify
  it under the terms of the GNU General Public License as published by
  the Free Software Foundation, either version 3 of the License, or
  (at your option) any later version.

  Leela Chess is distributed in the hope that it will be useful,
  but WITHOUT ANY WARRANTY; without even the implied warranty of
  MERCHANTABILITY or FITNESS FOR A PARTICULAR PURPOSE.  See the
  GNU General Public License for more details.

  You should have received a copy of the GNU General Public License
  along with Leela Chess.  If not, see <http://www.gnu.org/licenses/>.

  Additional permission under GNU GPL version 3 section 7

  If you modify this Program, or any covered work, by linking or
  combining it with NVIDIA Corporation's libraries from the NVIDIA CUDA
  Toolkit and the NVIDIA CUDA Deep Neural Network library (or a
  modified version of those libraries), containing parts covered by the
  terms of the respective license agreement, the licensors of this
  Program grant you additional permission to convey the resulting work.
*/

#include "selfplay/loop.h"

#include <optional>
#include <sstream>

#include "gtb-probe.h"
#include "neural/encoder.h"
#include "neural/writer.h"
#include "selfplay/tournament.h"
#include "utils/configfile.h"
#include "utils/filesystem.h"
#include "utils/optionsparser.h"
#include "utils/random.h"

namespace lczero {

namespace {
const OptionId kInteractiveId{
    "interactive", "", "Run in interactive mode with UCI-like interface."};
const OptionId kSyzygyTablebaseId{"syzygy-paths", "",
                                  "List of Syzygy tablebase directories"};
const OptionId kGaviotaTablebaseId{"gaviotatb-paths", "",
                                   "List of Gaviota tablebase directories"};
const OptionId kInputDirId{
    "input", "", "Directory with gzipped files in need of rescoring."};
const OptionId kPolicySubsDirId{"policy-substitutions", "",
                                "Directory with gzipped files are to use to "
                                "replace policy for some of the data."};
const OptionId kOutputDirId{"output", "", "Directory to write rescored files."};
const OptionId kThreadsId{"threads", "",
                          "Number of concurrent threads to rescore with."};
const OptionId kTempId{"temperature", "",
                       "Additional temperature to apply to policy target."};
const OptionId kDistributionOffsetId{
    "dist_offset", "",
    "Additional offset to apply to policy target before temperature."};
const OptionId kMinDTZBoostId{
    "dtz_policy_boost", "",
    "Additional offset to apply to policy target before temperature for moves "
    "that are best dtz option."};
const OptionId kNewInputFormatId{
    "new-input-format", "",
    "Input format to convert training data to during rescoring."};
const OptionId kDeblunder{
    "deblunder", "",
    "If true, whether to use move Q information to infer a different Z value "
    "if the the selected move appears to be a blunder."};
const OptionId kDeblunderQBlunderThreshold{
    "deblunder-q-blunder-threshold", "",
    "The amount Q of played move needs to be worse than best move in order to "
    "assume the played move is a blunder."};
<<<<<<< HEAD
const OptionId kNnuePlainFileId{"nnue-plain-file", "",
                                "Append SF plain format training data to this "
                                "file. Will be generated if not there."};
const OptionId kNnueBestScoreId{"nnue-best-score", "",
                                "For the SF training data use the score of the "
                                "best move instead of the played one."};
const OptionId kNnueBestMoveId{
    "nnue-best-move", "",
    "For the SF training data record the best move instead of the played one. "
    "If set to true the generated files do not compress well."};
const OptionId kDeleteFilesId{"delete-files", "",
                              "Delete the input files after processing."};
=======
const OptionId kDeblunderQBlunderWidth{
    "deblunder-q-blunder-width", "",
    "Width of the transition between accepted temp moves and blunders."};
>>>>>>> 2df00cc1

const OptionId kLogFileId{"logfile", "LogFile",
                          "Write log to that file. Special value <stderr> to "
                          "output the log to the console."};

class PolicySubNode {
 public:
  PolicySubNode() {
    for (int i = 0; i < 1858; i++) children[i] = nullptr;
  }
  bool active = false;
  float policy[1858];
  PolicySubNode* children[1858];
};

std::atomic<int> games(0);
std::atomic<int> positions(0);
std::atomic<int> rescored(0);
std::atomic<int> delta(0);
std::atomic<int> rescored2(0);
std::atomic<int> rescored3(0);
std::atomic<int> blunders(0);
std::atomic<int> orig_counts[3];
std::atomic<int> fixed_counts[3];
std::atomic<int> policy_bump(0);
std::atomic<int> policy_nobump_total_hist[11];
std::atomic<int> policy_bump_total_hist[11];
std::atomic<int> policy_dtm_bump(0);
std::atomic<int> gaviota_dtm_rescores(0);
std::map<uint64_t, PolicySubNode> policy_subs;
bool gaviotaEnabled = false;
bool deblunderEnabled = false;
float deblunderQBlunderThreshold = 2.0f;
float deblunderQBlunderWidth = 0.0f;

void DataAssert(bool check_result) {
  if (!check_result) throw Exception("Range Violation");
}

void Validate(const std::vector<V6TrainingData>& fileContents) {
  if (fileContents.empty()) throw Exception("Empty File");

  for (int i = 0; i < fileContents.size(); i++) {
    auto& data = fileContents[i];
    DataAssert(
        data.input_format ==
            pblczero::NetworkFormat::INPUT_CLASSICAL_112_PLANE ||
        data.input_format ==
            pblczero::NetworkFormat::INPUT_112_WITH_CASTLING_PLANE ||
        data.input_format ==
            pblczero::NetworkFormat::INPUT_112_WITH_CANONICALIZATION ||
        data.input_format == pblczero::NetworkFormat::
                                 INPUT_112_WITH_CANONICALIZATION_HECTOPLIES ||
        data.input_format ==
            pblczero::NetworkFormat::
                INPUT_112_WITH_CANONICALIZATION_HECTOPLIES_ARMAGEDDON ||
        data.input_format ==
            pblczero::NetworkFormat::INPUT_112_WITH_CANONICALIZATION_V2 ||
        data.input_format == pblczero::NetworkFormat::
                                 INPUT_112_WITH_CANONICALIZATION_V2_ARMAGEDDON);
    DataAssert(data.best_d >= 0.0f && data.best_d <= 1.0f);
    DataAssert(data.root_d >= 0.0f && data.root_d <= 1.0f);
    DataAssert(data.best_q >= -1.0f && data.best_q <= 1.0f);
    DataAssert(data.root_q >= -1.0f && data.root_q <= 1.0f);
    DataAssert(data.root_m >= 0.0f);
    DataAssert(data.best_m >= 0.0f);
    DataAssert(data.plies_left >= 0.0f);
    switch (data.input_format) {
      case pblczero::NetworkFormat::INPUT_CLASSICAL_112_PLANE:
        DataAssert(data.castling_them_oo >= 0 && data.castling_them_oo <= 1);
        DataAssert(data.castling_them_ooo >= 0 && data.castling_them_ooo <= 1);
        DataAssert(data.castling_us_oo >= 0 && data.castling_us_oo <= 1);
        DataAssert(data.castling_us_ooo >= 0 && data.castling_us_ooo <= 1);
        break;
      default:
        // Verifiy at most one bit set.
        DataAssert((data.castling_them_oo & (data.castling_them_oo - 1)) == 0);
        DataAssert((data.castling_them_ooo & (data.castling_them_ooo - 1)) ==
                   0);
        DataAssert((data.castling_us_oo & (data.castling_us_oo - 1)) == 0);
        DataAssert((data.castling_us_ooo & (data.castling_us_ooo - 1)) == 0);
    }
    if (IsCanonicalFormat(static_cast<pblczero::NetworkFormat::InputFormat>(
            data.input_format))) {
      // At most one en-passant bit.
      DataAssert((data.side_to_move_or_enpassant &
                  (data.side_to_move_or_enpassant - 1)) == 0);
    } else {
      DataAssert(data.side_to_move_or_enpassant >= 0 &&
                 data.side_to_move_or_enpassant <= 1);
    }
    DataAssert(data.result_q >= -1 && data.result_q <= 1);
    DataAssert(data.result_d >= 0 && data.result_q <= 1);
    DataAssert(data.rule50_count >= 0 && data.rule50_count <= 100);
    float sum = 0.0f;
    for (int j = 0; j < sizeof(data.probabilities) / sizeof(float); j++) {
      float prob = data.probabilities[j];
      DataAssert(prob >= 0.0f && prob <= 1.0f || prob == -1.0f ||
                 std::isnan(prob));
      if (prob >= 0.0f) {
        sum += prob;
      }
      // Only check best_idx/played_idx for real v6 data.
      if (data.visits > 0) {
        // Best_idx and played_idx must be marked legal in probabilities.
        if (j == data.best_idx || j == data.played_idx) {
          DataAssert(prob >= 0.0f);
        }
      }
    }
    if (sum < 0.99f || sum > 1.01f) {
      throw Exception("Probability sum error is huge!");
    }
    DataAssert(data.best_idx <= 1858);
    DataAssert(data.played_idx <= 1858);
    DataAssert(data.played_q >= -1.0f && data.played_q <= 1.0f);
    DataAssert(data.played_d >= 0.0f && data.played_d <= 1.0f);
    DataAssert(data.played_m >= 0.0f);
    DataAssert(std::isnan(data.orig_q) ||
               data.orig_q >= -1.0f && data.orig_q <= 1.0f);
    DataAssert(std::isnan(data.orig_d) ||
               data.orig_d >= 0.0f && data.orig_d <= 1.0f);
    DataAssert(std::isnan(data.orig_m) || data.orig_m >= 0.0f);
    // TODO: if visits > 0 - assert best_idx/played_idx are valid in
    // probabilities.
  }
}

void Validate(const std::vector<V6TrainingData>& fileContents,
              const MoveList& moves) {
  PositionHistory history;
  int rule50ply;
  int gameply;
  ChessBoard board;
  auto input_format = static_cast<pblczero::NetworkFormat::InputFormat>(
      fileContents[0].input_format);
  PopulateBoard(input_format, PlanesFromTrainingData(fileContents[0]), &board,
                &rule50ply, &gameply);
  history.Reset(board, rule50ply, gameply);
  for (int i = 0; i < moves.size(); i++) {
    int transform = TransformForPosition(input_format, history);
    // If real v6 data, can confirm that played_idx matches the inferred move.
    if (fileContents[i].visits > 0) {
      if (fileContents[i].played_idx != moves[i].as_nn_index(transform)) {
        throw Exception("Move performed is not listed as played.");
      }
    }
    // Move shouldn't be marked illegal unless there is 0 visits, which should
    // only happen if invariance_info is marked with the placeholder bit.
    if (!(fileContents[i].probabilities[moves[i].as_nn_index(transform)] >=
          0.0f) &&
        (fileContents[i].invariance_info & 64) == 0) {
      std::cerr << "Illegal move: " << moves[i].as_string() << std::endl;
      throw Exception("Move performed is marked illegal in probabilities.");
    }
    auto legal = history.Last().GetBoard().GenerateLegalMoves();
    if (std::find(legal.begin(), legal.end(), moves[i]) == legal.end()) {
      std::cerr << "Illegal move: " << moves[i].as_string() << std::endl;
      throw Exception("Move performed is an illegal move.");
    }
    history.Append(moves[i]);
  }
}

void gaviota_tb_probe_hard(const Position& pos, unsigned int& info,
                           unsigned int& dtm) {
  unsigned int wsq[17];
  unsigned int bsq[17];
  unsigned char wpc[17];
  unsigned char bpc[17];

  auto stm = pos.IsBlackToMove() ? tb_BLACK_TO_MOVE : tb_WHITE_TO_MOVE;
  auto& board = pos.IsBlackToMove() ? pos.GetThemBoard() : pos.GetBoard();
  auto epsq = tb_NOSQUARE;
  for (auto sq : board.en_passant()) {
    // Our internal representation stores en_passant 2 rows away
    // from the actual sq.
    if (sq.row() == 0) {
      epsq = (TB_squares)(sq.as_int() + 16);
    } else {
      epsq = (TB_squares)(sq.as_int() - 16);
    }
  }
  int idx = 0;
  for (auto sq : (board.ours() & board.kings())) {
    wsq[idx] = (TB_squares)sq.as_int();
    wpc[idx] = tb_KING;
    idx++;
  }
  for (auto sq : (board.ours() & board.knights())) {
    wsq[idx] = (TB_squares)sq.as_int();
    wpc[idx] = tb_KNIGHT;
    idx++;
  }
  for (auto sq : (board.ours() & board.queens())) {
    wsq[idx] = (TB_squares)sq.as_int();
    wpc[idx] = tb_QUEEN;
    idx++;
  }
  for (auto sq : (board.ours() & board.rooks())) {
    wsq[idx] = (TB_squares)sq.as_int();
    wpc[idx] = tb_ROOK;
    idx++;
  }
  for (auto sq : (board.ours() & board.bishops())) {
    wsq[idx] = (TB_squares)sq.as_int();
    wpc[idx] = tb_BISHOP;
    idx++;
  }
  for (auto sq : (board.ours() & board.pawns())) {
    wsq[idx] = (TB_squares)sq.as_int();
    wpc[idx] = tb_PAWN;
    idx++;
  }
  wsq[idx] = tb_NOSQUARE;
  wpc[idx] = tb_NOPIECE;

  idx = 0;
  for (auto sq : (board.theirs() & board.kings())) {
    bsq[idx] = (TB_squares)sq.as_int();
    bpc[idx] = tb_KING;
    idx++;
  }
  for (auto sq : (board.theirs() & board.knights())) {
    bsq[idx] = (TB_squares)sq.as_int();
    bpc[idx] = tb_KNIGHT;
    idx++;
  }
  for (auto sq : (board.theirs() & board.queens())) {
    bsq[idx] = (TB_squares)sq.as_int();
    bpc[idx] = tb_QUEEN;
    idx++;
  }
  for (auto sq : (board.theirs() & board.rooks())) {
    bsq[idx] = (TB_squares)sq.as_int();
    bpc[idx] = tb_ROOK;
    idx++;
  }
  for (auto sq : (board.theirs() & board.bishops())) {
    bsq[idx] = (TB_squares)sq.as_int();
    bpc[idx] = tb_BISHOP;
    idx++;
  }
  for (auto sq : (board.theirs() & board.pawns())) {
    bsq[idx] = (TB_squares)sq.as_int();
    bpc[idx] = tb_PAWN;
    idx++;
  }
  bsq[idx] = tb_NOSQUARE;
  bpc[idx] = tb_NOPIECE;

  tb_probe_hard(stm, epsq, tb_NOCASTLE, wsq, bsq, wpc, bpc, &info, &dtm);
}

void ChangeInputFormat(int newInputFormat, V6TrainingData* data,
                       const PositionHistory& history) {
  data->input_format = newInputFormat;
  auto input_format =
      static_cast<pblczero::NetworkFormat::InputFormat>(newInputFormat);

  // Populate planes.
  int transform;
  InputPlanes planes = EncodePositionForNN(input_format, history, 8,
                                           FillEmptyHistory::NO, &transform);
  int plane_idx = 0;
  for (auto& plane : data->planes) {
    plane = ReverseBitsInBytes(planes[plane_idx++].mask);
  }

  if ((data->invariance_info & 7) != transform) {
    // Probabilities need reshuffling.
    float newProbs[1858];
    std::fill(std::begin(newProbs), std::end(newProbs), -1);
    for (auto move : history.Last().GetBoard().GenerateLegalMoves()) {
      int i = move.as_nn_index(transform);
      int j = move.as_nn_index(data->invariance_info & 7);
      newProbs[i] = data->probabilities[j];
      // For V6 data only, the played/best idx need updating.
      if (data->visits > 0) {
        if (data->played_idx == j) {
          data->played_idx = i;
        }
        if (data->best_idx == j) {
          data->best_idx = i;
        }
      }
    }
    for (int i = 0; i < 1858; i++) {
      data->probabilities[i] = newProbs[i];
    }
  }

  const auto& position = history.Last();
  const auto& castlings = position.GetBoard().castlings();
  // Populate castlings.
  // For non-frc trained nets, just send 1 like we used to.
  uint8_t queen_side = 1;
  uint8_t king_side = 1;
  // If frc trained, send the bit mask representing rook position.
  if (Is960CastlingFormat(input_format)) {
    queen_side <<= castlings.queenside_rook();
    king_side <<= castlings.kingside_rook();
  }

  data->castling_us_ooo = castlings.we_can_000() ? queen_side : 0;
  data->castling_us_oo = castlings.we_can_00() ? king_side : 0;
  data->castling_them_ooo = castlings.they_can_000() ? queen_side : 0;
  data->castling_them_oo = castlings.they_can_00() ? king_side : 0;

  // Save the bits that aren't connected to the input_format.
  uint8_t invariance_mask = data->invariance_info & 0x78;
  // Other params.
  if (IsCanonicalFormat(input_format)) {
    data->side_to_move_or_enpassant =
        position.GetBoard().en_passant().as_int() >> 56;
    if ((transform & FlipTransform) != 0) {
      data->side_to_move_or_enpassant =
          ReverseBitsInBytes(data->side_to_move_or_enpassant);
    }
    // Send transform in deprecated move count so rescorer can reverse it to
    // calculate the actual move list from the input data.
    data->invariance_info =
        transform | (position.IsBlackToMove() ? (1u << 7) : 0u);
  } else {
    data->side_to_move_or_enpassant = position.IsBlackToMove() ? 1 : 0;
    data->invariance_info = 0;
  }
  // Put the mask back.
  data->invariance_info |= invariance_mask;
}

int ResultForData(const V6TrainingData& data) {
  // Ensure we aren't reprocessing some data that has had custom adjustments to
  // result training target applied.
  DataAssert(data.result_q == -1.0f || data.result_q == 1.0f ||
             data.result_q == 0.0f);
  // Paranoia - ensure int cast never breaks the value.
  DataAssert(data.result_q ==
             static_cast<float>(static_cast<int>(data.result_q)));
  return static_cast<int>(data.result_q);
}

std::string AsNnueString(const Position& p, Move m, float q, int result) {
  std::ostringstream out;
  out << "fen " << GetFen(p) << std::endl;
  m = p.GetBoard().GetLegacyMove(m);
  if (m.from().row() == ChessBoard::Rank::RANK_7 &&
      p.GetBoard().pawns().get(m.from()) &&
      m.promotion() == Move::Promotion::None) {
    m.SetPromotion(Move::Promotion::Knight);
  }
  if (p.IsBlackToMove()) m.Mirror();
  out << "move " << m.as_string() << std::endl;
  // Formula from PR1477 adjuster for SF PawnValueEg.
  out << "score " << round(660.6 * q / (1 - 0.9751875 * std::pow(q, 10)))
      << std::endl;
  out << "ply " << p.GetGamePly() << std::endl;
  out << "result " << result << std::endl;
  out << "e" << std::endl;
  return out.str();
}

struct ProcessFileFlags {
  bool delete_files : 1;
  bool nnue_best_score : 1;
  bool nnue_best_move : 1;
};

void ProcessFile(const std::string& file, SyzygyTablebase* tablebase,
                 std::string outputDir, float distTemp, float distOffset,
                 float dtzBoost, int newInputFormat,
                 std::string nnue_plain_file, ProcessFileFlags flags) {
  // Scope to ensure reader and writer are closed before deleting source file.
  {
    try {
      TrainingDataReader reader(file);
      std::vector<V6TrainingData> fileContents;
      V6TrainingData data;
      while (reader.ReadChunk(&data)) {
        fileContents.push_back(data);
      }
      Validate(fileContents);
      MoveList moves;
      for (int i = 1; i < fileContents.size(); i++) {
        moves.push_back(
            DecodeMoveFromInput(PlanesFromTrainingData(fileContents[i]),
                                PlanesFromTrainingData(fileContents[i - 1])));
        // All moves decoded are from the point of view of the side after the
        // move so need to mirror them all to be applicable to apply to the
        // position before.
        moves.back().Mirror();
      }
      Validate(fileContents, moves);
      games += 1;
      positions += fileContents.size();
      PositionHistory history;
      int rule50ply;
      int gameply;
      ChessBoard board;
      auto input_format = static_cast<pblczero::NetworkFormat::InputFormat>(
          fileContents[0].input_format);
      PopulateBoard(input_format, PlanesFromTrainingData(fileContents[0]),
                    &board, &rule50ply, &gameply);
      history.Reset(board, rule50ply, gameply);
      uint64_t rootHash = HashCat(board.Hash(), rule50ply);
      if (policy_subs.find(rootHash) != policy_subs.end()) {
        PolicySubNode* rootNode = &policy_subs[rootHash];
        for (int i = 0; i < fileContents.size(); i++) {
          if (rootNode->active) {
            /* Some logic for choosing a softmax to apply to better align the
            new policy with the old policy...
            double bestkld =
              std::numeric_limits<double>::max(); float besttemp = 1.0f;
            // Minima is usually in this range for 'better' data.
            for (float temp = 1.0f; temp < 3.0f; temp += 0.1f) {
              float soft[1858];
              float sum = 0.0f;
              for (int j = 0; j < 1858; j++) {
                if (rootNode->policy[j] >= 0.0) {
                  soft[j] = std::pow(rootNode->policy[j], 1.0f / temp);
                  sum += soft[j];
                } else {
                  soft[j] = -1.0f;
                }
              }
              double kld = 0.0;
              for (int j = 0; j < 1858; j++) {
                if (soft[j] >= 0.0) soft[j] /= sum;
                if (rootNode->policy[j] > 0.0 &&
                    fileContents[i].probabilities[j] > 0) {
                  kld += -1.0f * soft[j] *
                    std::log(fileContents[i].probabilities[j] / soft[j]);
                }
              }
              if (kld < bestkld) {
                bestkld = kld;
                besttemp = temp;
              }
            }
            std::cerr << i << " " << besttemp << " " << bestkld << std::endl;
            */
            for (int j = 0; j < 1858; j++) {
              /*
              if (rootNode->policy[j] >= 0.0) {
                std::cerr << i << " " << j << " " << rootNode->policy[j] << " "
                          << fileContents[i].probabilities[j] << std::endl;
              }
              */
              fileContents[i].probabilities[j] = rootNode->policy[j];
            }
          }
          if (i < fileContents.size() - 1) {
            int transform = TransformForPosition(input_format, history);
            int idx = moves[i].as_nn_index(transform);
            if (rootNode->children[idx] == nullptr) {
              break;
            }
            rootNode = rootNode->children[idx];
            history.Append(moves[i]);
          }
        }
      }

      PopulateBoard(input_format, PlanesFromTrainingData(fileContents[0]),
                    &board, &rule50ply, &gameply);
      history.Reset(board, rule50ply, gameply);
      int last_rescore = -1;
      orig_counts[ResultForData(fileContents[0]) + 1]++;
      fixed_counts[ResultForData(fileContents[0]) + 1]++;
      for (int i = 0; i < moves.size(); i++) {
        history.Append(moves[i]);
        const auto& board = history.Last().GetBoard();
        if (board.castlings().no_legal_castle() &&
            history.Last().GetRule50Ply() == 0 &&
            (board.ours() | board.theirs()).count() <=
                tablebase->max_cardinality()) {
          ProbeState state;
          WDLScore wdl = tablebase->probe_wdl(history.Last(), &state);
          // Only fail state means the WDL is wrong, probe_wdl may produce
          // correct result with a stat other than OK.
          if (state != FAIL) {
            int8_t score_to_apply = 0;
            if (wdl == WDL_WIN) {
              score_to_apply = 1;
            } else if (wdl == WDL_LOSS) {
              score_to_apply = -1;
            }
            for (int j = i + 1; j > last_rescore; j--) {
              if (ResultForData(fileContents[j]) != score_to_apply) {
                if (j == i + 1 && last_rescore == -1) {
                  fixed_counts[ResultForData(fileContents[0]) + 1]--;
                  bool flip = (i % 2) == 0;
                  fixed_counts[(flip ? -score_to_apply : score_to_apply) + 1]++;
                  /*
                  std::cerr << "Rescoring: " << file << " "  <<
                  (int)fileContents[j].result << " -> "
                            << (int)score_to_apply
                            << std::endl;
                            */
                }
                rescored += 1;
                delta += abs(ResultForData(fileContents[j]) - score_to_apply);
                /*
              std::cerr << "Rescoring: " << (int)fileContents[j].result << " ->
              "
                        << (int)score_to_apply
                        << std::endl;
                        */
              }

              if (score_to_apply == 0) {
                fileContents[j].result_d = 1.0f;
              } else {
                fileContents[j].result_d = 0.0f;
              }
              fileContents[j].result_q = static_cast<float>(score_to_apply);
              score_to_apply = -score_to_apply;
            }
            last_rescore = i + 1;
          }
        }
      }
      PopulateBoard(input_format, PlanesFromTrainingData(fileContents[0]),
                    &board, &rule50ply, &gameply);
      history.Reset(board, rule50ply, gameply);
      for (int i = 0; i < moves.size(); i++) {
        history.Append(moves[i]);
        const auto& board = history.Last().GetBoard();
        if (board.castlings().no_legal_castle() &&
            history.Last().GetRule50Ply() != 0 &&
            (board.ours() | board.theirs()).count() <=
                tablebase->max_cardinality()) {
          ProbeState state;
          WDLScore wdl = tablebase->probe_wdl(history.Last(), &state);
          // Only fail state means the WDL is wrong, probe_wdl may produce
          // correct result with a stat other than OK.
          if (state != FAIL) {
            int8_t score_to_apply = 0;
            if (wdl == WDL_WIN) {
              score_to_apply = 1;
            } else if (wdl == WDL_LOSS) {
              score_to_apply = -1;
            }
            // If the WDL result disagrees with the game outcome, make it a
            // draw. WDL draw is always draw regardless of prior moves since
            // zero, so that clearly works. Otherwise, the WDL result could be
            // correct or draw, so best we can do is change scores that don't
            // agree, to be a draw. If score was a draw this is a no-op, if it
            // was opposite it becomes a draw.
            int8_t new_score =
                ResultForData(fileContents[i + 1]) != score_to_apply
                    ? 0
                    : ResultForData(fileContents[i + 1]);
            bool dtz_rescored = false;
            // if score is not already right, and the score to apply isn't 0,
            // dtz can let us know its definitely correct.
            if (ResultForData(fileContents[i + 1]) != score_to_apply &&
                score_to_apply != 0) {
              // Any repetitions in the history since last 50 ply makes it risky
              // to assume dtz is still correct.
              int steps = history.Last().GetRule50Ply();
              bool no_reps = true;
              for (int i = 0; i < steps; i++) {
                // If game started from non-zero 50 move rule, this could
                // underflow. Only safe option is to assume there were
                // repetitions before this point.
                if (history.GetLength() - i - 1 < 0) {
                  no_reps = false;
                  break;
                }
                if (history.GetPositionAt(history.GetLength() - i - 1)
                        .GetRepetitions() != 0) {
                  no_reps = false;
                  break;
                }
              }
              if (no_reps) {
                int depth = tablebase->probe_dtz(history.Last(), &state);
                if (state != FAIL) {
                  // This should be able to be <= 99 safely, but I've not
                  // convinced myself thats true.
                  if (steps + std::abs(depth) < 99) {
                    rescored3++;
                    new_score = score_to_apply;
                    dtz_rescored = true;
                  }
                }
              }
            }

            // If score is not already a draw, and its not obviously a draw,
            // check if 50 move rule has advanced so far its obviously a draw.
            // Obviously not needed if we've already proven with dtz that its a
            // win/loss.
            if (ResultForData(fileContents[i + 1]) != 0 &&
                score_to_apply != 0 && !dtz_rescored) {
              int depth = tablebase->probe_dtz(history.Last(), &state);
              if (state != FAIL) {
                int steps = history.Last().GetRule50Ply();
                // This should be able to be >= 101 safely, but I've not
                // convinced myself thats true.
                if (steps + std::abs(depth) > 101) {
                  rescored3++;
                  new_score = 0;
                  dtz_rescored = true;
                }
              }
            }
            if (new_score != ResultForData(fileContents[i + 1])) {
              rescored2 += 1;
              /*
            std::cerr << "Rescoring: " << (int)fileContents[j].result << " -> "
                      << (int)score_to_apply
                      << std::endl;
                      */
            }

            if (new_score == 0) {
              fileContents[i + 1].result_d = 1.0f;
            } else {
              fileContents[i + 1].result_d = 0.0f;
            }
            fileContents[i + 1].result_q = static_cast<float>(new_score);
          }
        }
      }

      if (distTemp != 1.0f || distOffset != 0.0f || dtzBoost != 0.0f) {
        PopulateBoard(input_format, PlanesFromTrainingData(fileContents[0]),
                      &board, &rule50ply, &gameply);
        history.Reset(board, rule50ply, gameply);
        int move_index = 0;
        for (auto& chunk : fileContents) {
          const auto& board = history.Last().GetBoard();
          std::vector<bool> boost_probs(1858, false);
          int boost_count = 0;

          if (dtzBoost != 0.0f && board.castlings().no_legal_castle() &&
              (board.ours() | board.theirs()).count() <=
                  tablebase->max_cardinality()) {
            MoveList to_boost;
            MoveList maybe_boost;
            tablebase->root_probe(history.Last(),
                                  history.DidRepeatSinceLastZeroingMove(), true,
                                  &to_boost, &maybe_boost);
            // If there is only one move, dtm fixup is not helpful.
            // This code assumes all gaviota 3-4-5 tbs are present, as checked
            // at startup.
            if (gaviotaEnabled && maybe_boost.size() > 1 &&
                (board.ours() | board.theirs()).count() <= 5) {
              std::vector<int> dtms;
              dtms.resize(maybe_boost.size());
              int mininum_dtm = 1000;
              // Only safe moves being considered, boost the smallest dtm
              // amongst them.
              for (auto& move : maybe_boost) {
                Position next_pos = Position(history.Last(), move);
                unsigned int info;
                unsigned int dtm;
                gaviota_tb_probe_hard(next_pos, info, dtm);
                dtms.push_back(dtm);
                if (dtm < mininum_dtm) mininum_dtm = dtm;
              }
              if (mininum_dtm < 1000) {
                to_boost.clear();
                int dtm_idx = 0;
                for (auto& move : maybe_boost) {
                  if (dtms[dtm_idx] == mininum_dtm) {
                    to_boost.push_back(move);
                  }
                  dtm_idx++;
                }
                policy_dtm_bump++;
              }
            }
            int transform = TransformForPosition(input_format, history);
            for (auto& move : to_boost) {
              boost_probs[move.as_nn_index(transform)] = true;
            }
            boost_count = to_boost.size();
          }
          float sum = 0.0;
          int prob_index = 0;
          float preboost_sum = 0.0f;
          for (auto& prob : chunk.probabilities) {
            float offset =
                distOffset +
                (boost_probs[prob_index] ? (dtzBoost / boost_count) : 0.0f);
            if (dtzBoost != 0.0f && boost_probs[prob_index]) {
              preboost_sum += prob;
              if (prob < 0 || std::isnan(prob))
                std::cerr << "Bump for move that is illegal????" << std::endl;
              policy_bump++;
            }
            prob_index++;
            if (prob < 0 || std::isnan(prob)) continue;
            prob = std::max(0.0f, prob + offset);
            prob = std::pow(prob, 1.0f / distTemp);
            sum += prob;
          }
          prob_index = 0;
          float boost_sum = 0.0f;
          for (auto& prob : chunk.probabilities) {
            if (dtzBoost != 0.0f && boost_probs[prob_index]) {
              boost_sum += prob / sum;
            }
            prob_index++;
            if (prob < 0 || std::isnan(prob)) continue;
            prob /= sum;
          }
          if (boost_count > 0) {
            policy_nobump_total_hist[(int)(preboost_sum * 10)]++;
            policy_bump_total_hist[(int)(boost_sum * 10)]++;
          }
          history.Append(moves[move_index]);
          move_index++;
        }
      }

      // Make move_count field plies_left for moves left head.
      int offset = 0;
      bool all_draws = true;
      for (auto& chunk : fileContents) {
        // plies_left can't be 0 for real v5 data, so if it is 0 it must be a v4
        // conversion, and we should populate it ourselves with a better
        // starting estimate.
        if (chunk.plies_left == 0.0f) {
          chunk.plies_left = (int)(fileContents.size() - offset);
        }
        offset++;
        all_draws = all_draws && (ResultForData(chunk) == 0);
      }

      // Correct plies_left using Gaviota TBs for 5 piece and less positions.
      if (gaviotaEnabled && !all_draws) {
        PopulateBoard(input_format, PlanesFromTrainingData(fileContents[0]),
                      &board, &rule50ply, &gameply);
        history.Reset(board, rule50ply, gameply);
        int last_rescore = 0;
        for (int i = 0; i < moves.size(); i++) {
          history.Append(moves[i]);
          const auto& board = history.Last().GetBoard();

          // Gaviota TBs don't have 50 move rule.
          // Only consider positions that are not draw after rescoring.
          if ((ResultForData(fileContents[i + 1]) != 0) &&
              board.castlings().no_legal_castle() &&
              (board.ours() | board.theirs()).count() <= 5) {
            std::vector<int> dtms;
            unsigned int info;
            unsigned int dtm;
            gaviota_tb_probe_hard(history.Last(), info, dtm);
            if (info != tb_WMATE && info != tb_BMATE) {
              // Not a win for either player.
              continue;
            }
            int steps = history.Last().GetRule50Ply();
            if ((dtm + steps > 99) && (dtm <= fileContents[i + 1].plies_left)) {
              // Following DTM could trigger 50 move rule and the current
              // move_count is more than DTM.
              // If DTM is more than the current move_count then we can rescore
              // using it since DTM50 is not shorter than DTM.
              continue;
            }
            bool no_reps = true;
            for (int i = 0; i < steps; i++) {
              // If game started from non-zero 50 move rule, this could
              // underflow. Only safe option is to assume there were repetitions
              // before this point.
              if (history.GetLength() - i - 1 < 0) {
                no_reps = false;
                break;
              }
              if (history.GetPositionAt(history.GetLength() - i - 1)
                      .GetRepetitions() != 0) {
                no_reps = false;
                break;
              }
            }
            if (!no_reps) {
              // There were repetitions. Do nothing since DTM path
              // could trigger draw by repetition.
              continue;
            }
            gaviota_dtm_rescores++;
            int j;
            for (j = i; j >= -1; j--) {
              if (j <= last_rescore) {
                break;
              }
              // std::cerr << j << " " << int(fileContents[j + 1].move_count) <<
              // " -> " << int(dtm + (i - j)) << std::endl;
              fileContents[j + 1].plies_left = int(dtm + (i - j));
            }
            last_rescore = i;
          }
        }
      }

      // Correct move_count using DTZ for 3 piece no-pawn positions only.
      // If Gaviota TBs are enabled no need to use syzygy.
      if (!gaviotaEnabled && !all_draws) {
        PopulateBoard(input_format, PlanesFromTrainingData(fileContents[0]),
                      &board, &rule50ply, &gameply);
        history.Reset(board, rule50ply, gameply);
        for (int i = 0; i < moves.size(); i++) {
          history.Append(moves[i]);
          const auto& board = history.Last().GetBoard();
          if (board.castlings().no_legal_castle() &&
              (board.ours() | board.theirs()).count() <= 3 &&
              board.pawns().empty()) {
            ProbeState state;
            WDLScore wdl = tablebase->probe_wdl(history.Last(), &state);
            // Only fail state means the WDL is wrong, probe_wdl may produce
            // correct result with a stat other than OK.
            if (state != FAIL) {
              int8_t score_to_apply = 0;
              if (wdl == WDL_WIN) {
                score_to_apply = 1;
              } else if (wdl == WDL_LOSS) {
                score_to_apply = -1;
              }
              // No point updating for draws.
              if (score_to_apply == 0) continue;
              // Any repetitions in the history since last 50 ply makes it risky
              // to assume dtz is still correct.
              int steps = history.Last().GetRule50Ply();
              bool no_reps = true;
              for (int i = 0; i < steps; i++) {
                // If game started from non-zero 50 move rule, this could
                // underflow. Only safe option is to assume there were
                // repetitions before this point.
                if (history.GetLength() - i - 1 < 0) {
                  no_reps = false;
                  break;
                }
                if (history.GetPositionAt(history.GetLength() - i - 1)
                        .GetRepetitions() != 0) {
                  no_reps = false;
                  break;
                }
              }
              if (no_reps) {
                int depth = tablebase->probe_dtz(history.Last(), &state);
                if (state != FAIL) {
                  // if depth == -1 this is wrong, since that is mate and the
                  // answer should be 0, but the move before depth is -2. Since
                  // data never contains mate position, ignore that discrepency.
                  int converted_ply_remaining = std::abs(depth);
                  // This should be able to be <= 99 safely, but I've not
                  // convinced myself thats true.
                  if (steps + std::abs(depth) < 99) {
                    fileContents[i + 1].plies_left = converted_ply_remaining;
                  }
                  if (steps == 0) {
                    for (int j = i; j >= 0; j--) {
                      fileContents[j].plies_left =
                          converted_ply_remaining + (i + 1 - j);
                    }
                  }
                }
              }
            }
          }
        }
      }
      // Deblunder only works from v6 data onwards. We therefore check
      // the visits field which is 0 if we're dealing with upgraded data.
      if (deblunderEnabled && fileContents.back().visits > 0) {
        PopulateBoard(input_format, PlanesFromTrainingData(fileContents[0]),
                      &board, &rule50ply, &gameply);
        history.Reset(board, rule50ply, gameply);
        for (int i = 0; i < moves.size(); i++) {
          history.Append(moves[i]);
          const auto& board = history.Last().GetBoard();
          if (board.castlings().no_legal_castle() &&
              (board.ours() | board.theirs()).count() <=
                  tablebase->max_cardinality()) {
            history.Pop();
            break;
          }
        }
        float activeZ[3] = {fileContents.back().result_q,
                            fileContents.back().result_d,
                            fileContents.back().plies_left};
        bool deblunderingStarted = false;
        while (true) {
          auto& cur = fileContents[history.GetLength() - 1];
          // A blunder is defined by the played move being worse than the
          // best move by a defined threshold, missing a forced win, or
          // playing into a proven loss without being forced.
          bool deblunderTriggerThreshold =
              (cur.best_q - cur.played_q >
               deblunderQBlunderThreshold - deblunderQBlunderWidth / 2.0);
          bool deblunderTriggerTerminal =
              (cur.best_q > -1 && cur.played_q < 1 &&
               ((cur.best_q == 1 && ((cur.invariance_info & 8) != 0)) ||
                cur.played_q == -1));
          if (deblunderTriggerThreshold || deblunderTriggerTerminal) {
            float newZRatio = 1.0f;
            // If width > 0 and the deblunder didn't involve a terminal
            // position, we apply a soft threshold by averaging old and new Z.
            if (deblunderQBlunderWidth > 0 && !deblunderTriggerTerminal) {
              newZRatio = std::min(1.0f, (cur.best_q - cur.played_q -
                                          deblunderQBlunderThreshold) /
                                                 deblunderQBlunderWidth +
                                             0.5f);
            }
            // Instead of averaging, a randomization can be applied here with
            // newZRatio = newZRatio > rand( [0, 1) ) ? 1.0f : 0.0f;
            activeZ[0] = (1 - newZRatio) * activeZ[0] + newZRatio * cur.best_q;
            activeZ[1] = (1 - newZRatio) * activeZ[1] + newZRatio * cur.best_d;
            activeZ[2] = (1 - newZRatio) * activeZ[2] + newZRatio * cur.best_m;
            deblunderingStarted = true;
            blunders += 1;
            /* std::cout << "Blunder detected. Best move q=" << cur.best_q <<
             " played move q=" << cur.played_q; */
          }
          if (deblunderingStarted) {
            /*
            std::cerr << "Deblundering: "
                      << fileContents[history.GetLength() - 1].best_q << " "
                      << fileContents[history.GetLength() - 1].best_d << " "
                      << (int)fileContents[history.GetLength() - 1].result << "
            "
                      << (int)activeZ << std::endl;
                      */
            fileContents[history.GetLength() - 1].result_q = activeZ[0];
            fileContents[history.GetLength() - 1].result_d = activeZ[1];
            fileContents[history.GetLength() - 1].plies_left = activeZ[2];
          }
          if (history.GetLength() == 1) break;
          // Q values are always from the player to move.
          activeZ[0] = -activeZ[0];
          // Estimated remaining plies left has to be increased.
          activeZ[2] += 1.0f;
          history.Pop();
        }
      }
      if (newInputFormat != -1) {
        PopulateBoard(input_format, PlanesFromTrainingData(fileContents[0]),
                      &board, &rule50ply, &gameply);
        history.Reset(board, rule50ply, gameply);
        ChangeInputFormat(newInputFormat, &fileContents[0], history);
        for (int i = 0; i < moves.size(); i++) {
          history.Append(moves[i]);
          ChangeInputFormat(newInputFormat, &fileContents[i + 1], history);
        }
      }

      if (!outputDir.empty()) {
        std::string fileName = file.substr(file.find_last_of("/\\") + 1);
        TrainingDataWriter writer(outputDir + "/" + fileName);
        for (auto chunk : fileContents) {
          // Don't save chunks that just provide move history.
          if ((chunk.invariance_info & 64) == 0) {
            writer.WriteChunk(chunk);
          }
        }
      }

      // Output data in Stockfish plain format.
      if (!nnue_plain_file.empty()) {
        static Mutex mutex;
        std::ostringstream out;
        pblczero::NetworkFormat::InputFormat format;
        if (newInputFormat != -1) {
          format =
              static_cast<pblczero::NetworkFormat::InputFormat>(newInputFormat);
        } else {
          format = input_format;
        }
        PopulateBoard(format, PlanesFromTrainingData(fileContents[0]), &board,
                      &rule50ply, &gameply);
        history.Reset(board, rule50ply, gameply);
        for (int i = 0; i < fileContents.size(); i++) {
          auto chunk = fileContents[i];
          Position p = history.Last();
          if (chunk.visits > 0) {
            // Format is v6 and position is evaluated.
            Move m = MoveFromNNIndex(
                flags.nnue_best_move ? chunk.best_idx : chunk.played_idx,
                TransformForPosition(format, history));
            float q = flags.nnue_best_score ? chunk.best_q : chunk.played_q;
            out << AsNnueString(p, m, q, round(chunk.result_q));
          } else if (i < moves.size()) {
            out << AsNnueString(p, moves[i], chunk.best_q,
                                round(chunk.result_q));
          }
          if (i < moves.size()) {
            history.Append(moves[i]);
          }
        }
        std::ofstream file;
        Mutex::Lock lock(mutex);
        file.open(nnue_plain_file, std::ios_base::app);
        if (file.is_open()) {
          file << out.str();
          file.close();
        }
      }
    } catch (Exception& ex) {
      std::cerr << "While processing: " << file
                << " - Exception thrown: " << ex.what() << std::endl;
      if (flags.delete_files) {
        std::cerr << "It will be deleted." << std::endl;
      }
    }
  }
  if (flags.delete_files) {
    remove(file.c_str());
  }
}

void ProcessFiles(const std::vector<std::string>& files,
                  SyzygyTablebase* tablebase, std::string outputDir,
                  float distTemp, float distOffset, float dtzBoost,
                  int newInputFormat, int offset, int mod,
                  std::string nnue_plain_file, ProcessFileFlags flags) {
  std::cerr << "Thread: " << offset << " starting" << std::endl;
  for (int i = offset; i < files.size(); i += mod) {
    if (files[i].rfind(".gz") != files[i].size() - 3) {
      std::cerr << "Skipping: " << files[i] << std::endl;
      continue;
    }
    ProcessFile(files[i], tablebase, outputDir, distTemp, distOffset, dtzBoost,
                newInputFormat, nnue_plain_file, flags);
  }
}

void BuildSubs(const std::vector<std::string>& files) {
  for (auto& file : files) {
    TrainingDataReader reader(file);
    std::vector<V6TrainingData> fileContents;
    V6TrainingData data;
    while (reader.ReadChunk(&data)) {
      fileContents.push_back(data);
    }
    Validate(fileContents);
    MoveList moves;
    for (int i = 1; i < fileContents.size(); i++) {
      moves.push_back(
          DecodeMoveFromInput(PlanesFromTrainingData(fileContents[i]),
                              PlanesFromTrainingData(fileContents[i - 1])));
      // All moves decoded are from the point of view of the side after the
      // move so need to mirror them all to be applicable to apply to the
      // position before.
      moves.back().Mirror();
    }
    Validate(fileContents, moves);

    // Subs are 'valid'.
    PositionHistory history;
    int rule50ply;
    int gameply;
    ChessBoard board;
    auto input_format = static_cast<pblczero::NetworkFormat::InputFormat>(
        fileContents[0].input_format);
    PopulateBoard(input_format, PlanesFromTrainingData(fileContents[0]), &board,
                  &rule50ply, &gameply);
    history.Reset(board, rule50ply, gameply);
    uint64_t rootHash = HashCat(board.Hash(), rule50ply);
    PolicySubNode* rootNode = &policy_subs[rootHash];
    for (int i = 0; i < fileContents.size(); i++) {
      if ((fileContents[i].invariance_info & 64) == 0) {
        rootNode->active = true;
        for (int j = 0; j < 1858; j++) {
          rootNode->policy[j] = fileContents[i].probabilities[j];
        }
      }
      if (i < fileContents.size() - 1) {
        int transform = TransformForPosition(input_format, history);
        int idx = moves[i].as_nn_index(transform);
        if (rootNode->children[idx] == nullptr) {
          rootNode->children[idx] = new PolicySubNode();
        }
        rootNode = rootNode->children[idx];
        history.Append(moves[i]);
      }
    }
  }
}

}  // namespace

RescoreLoop::RescoreLoop() {}

RescoreLoop::~RescoreLoop() {}

#ifdef _WIN32
#define SEP_CHAR ';'
#else
#define SEP_CHAR ':'
#endif

void RescoreLoop::RunLoop() {
  orig_counts[0] = 0;
  orig_counts[1] = 0;
  orig_counts[2] = 0;
  fixed_counts[0] = 0;
  fixed_counts[1] = 0;
  fixed_counts[2] = 0;
  for (int i = 0; i < 11; i++) policy_bump_total_hist[i] = 0;
  for (int i = 0; i < 11; i++) policy_nobump_total_hist[i] = 0;
  options_.Add<StringOption>(kSyzygyTablebaseId);
  options_.Add<StringOption>(kGaviotaTablebaseId);
  options_.Add<StringOption>(kInputDirId);
  options_.Add<StringOption>(kOutputDirId);
  options_.Add<StringOption>(kPolicySubsDirId);
  options_.Add<IntOption>(kThreadsId, 1, 20) = 1;
  options_.Add<FloatOption>(kTempId, 0.001, 100) = 1;
  // Positive dist offset requires knowing the legal move set, so not supported
  // for now.
  options_.Add<FloatOption>(kDistributionOffsetId, -0.999, 0) = 0;
  options_.Add<FloatOption>(kMinDTZBoostId, 0, 1) = 0;
  options_.Add<IntOption>(kNewInputFormatId, -1, 256) = -1;
  options_.Add<BoolOption>(kDeblunder) = false;
  options_.Add<FloatOption>(kDeblunderQBlunderThreshold, 0.0f, 2.0f) = 2.0f;
<<<<<<< HEAD
  options_.Add<StringOption>(kNnuePlainFileId);
  options_.Add<BoolOption>(kNnueBestScoreId) = true;
  options_.Add<BoolOption>(kNnueBestMoveId) = false;
  options_.Add<BoolOption>(kDeleteFilesId) = true;
=======
  options_.Add<FloatOption>(kDeblunderQBlunderWidth, 0.0f, 2.0f) = 0.0f;
>>>>>>> 2df00cc1

  SelfPlayTournament::PopulateOptions(&options_);

  if (!options_.ProcessAllFlags()) return;

  if (options_.GetOptionsDict().IsDefault<std::string>(kOutputDirId) &&
      options_.GetOptionsDict().IsDefault<std::string>(kNnuePlainFileId)) {
    std::cerr << "Must provide an output dir or NNUE plain file." << std::endl;
    return;
  }

  deblunderEnabled = options_.GetOptionsDict().Get<bool>(kDeblunder);
  deblunderQBlunderThreshold =
      options_.GetOptionsDict().Get<float>(kDeblunderQBlunderThreshold);
  deblunderQBlunderWidth =
      options_.GetOptionsDict().Get<float>(kDeblunderQBlunderWidth);

  SyzygyTablebase tablebase;
  if (!tablebase.init(
          options_.GetOptionsDict().Get<std::string>(kSyzygyTablebaseId)) ||
      tablebase.max_cardinality() < 3) {
    std::cerr << "FAILED TO LOAD SYZYGY" << std::endl;
    return;
  }
  auto dtmPaths =
      options_.GetOptionsDict().Get<std::string>(kGaviotaTablebaseId);
  if (dtmPaths.size() != 0) {
    std::stringstream path_string_stream(dtmPaths);
    std::string path;
    auto paths = tbpaths_init();
    while (std::getline(path_string_stream, path, SEP_CHAR)) {
      paths = tbpaths_add(paths, path.c_str());
    }
    tb_init(0, tb_CP4, paths);
    tbcache_init(64 * 1024 * 1024, 64);
    if (tb_availability() != 63) {
      std::cerr << "UNEXPECTED gaviota availability" << std::endl;
      return;
    } else {
      std::cerr << "Found Gaviota TBs" << std::endl;
    }
    gaviotaEnabled = true;
  }
  auto policySubsDir =
      options_.GetOptionsDict().Get<std::string>(kPolicySubsDirId);
  if (policySubsDir.size() != 0) {
    auto policySubFiles = GetFileList(policySubsDir);
    for (int i = 0; i < policySubFiles.size(); i++) {
      policySubFiles[i] = policySubsDir + "/" + policySubFiles[i];
    }
    BuildSubs(policySubFiles);
  }

  auto inputDir = options_.GetOptionsDict().Get<std::string>(kInputDirId);
  if (inputDir.size() == 0) {
    std::cerr << "Must provide an input dir." << std::endl;
    return;
  }
  auto files = GetFileList(inputDir);
  if (files.size() == 0) {
    std::cerr << "No files to process" << std::endl;
    return;
  }
  for (int i = 0; i < files.size(); i++) {
    files[i] = inputDir + "/" + files[i];
  }
  float dtz_boost = options_.GetOptionsDict().Get<float>(kMinDTZBoostId);
  int threads = options_.GetOptionsDict().Get<int>(kThreadsId);
  ProcessFileFlags flags;
  flags.delete_files = options_.GetOptionsDict().Get<bool>(kDeleteFilesId);
  flags.nnue_best_score = options_.GetOptionsDict().Get<bool>(kNnueBestScoreId);
  flags.nnue_best_move = options_.GetOptionsDict().Get<bool>(kNnueBestScoreId);
  if (threads > 1) {
    std::vector<std::thread> threads_;
    int offset = 0;
    while (threads_.size() < threads) {
      int offset_val = offset;
      offset++;
      threads_.emplace_back([this, offset_val, files, &tablebase, threads,
                             dtz_boost, flags]() {
        ProcessFiles(
            files, &tablebase,
            options_.GetOptionsDict().Get<std::string>(kOutputDirId),
            options_.GetOptionsDict().Get<float>(kTempId),
            options_.GetOptionsDict().Get<float>(kDistributionOffsetId),
            dtz_boost, options_.GetOptionsDict().Get<int>(kNewInputFormatId),
            offset_val, threads,
            options_.GetOptionsDict().Get<std::string>(kNnuePlainFileId),
            flags);
      });
    }
    for (int i = 0; i < threads_.size(); i++) {
      threads_[i].join();
    }

  } else {
    ProcessFiles(files, &tablebase,
                 options_.GetOptionsDict().Get<std::string>(kOutputDirId),
                 options_.GetOptionsDict().Get<float>(kTempId),
                 options_.GetOptionsDict().Get<float>(kDistributionOffsetId),
                 dtz_boost,
                 options_.GetOptionsDict().Get<int>(kNewInputFormatId), 0, 1,
                 options_.GetOptionsDict().Get<std::string>(kNnuePlainFileId),
                 flags);
  }
  std::cout << "Games processed: " << games << std::endl;
  std::cout << "Positions processed: " << positions << std::endl;
  std::cout << "Rescores performed: " << rescored << std::endl;
  std::cout << "Cumulative outcome change: " << delta << std::endl;
  std::cout << "Secondary rescores performed: " << rescored2 << std::endl;
  std::cout << "Secondary rescores performed used dtz: " << rescored3
            << std::endl;
  std::cout << "Blunders picked up by deblunder threshold: " << blunders
            << std::endl;
  std::cout << "Number of policy values boosted by dtz or dtm " << policy_bump
            << std::endl;
  std::cout << "Number of policy values boosted by dtm " << policy_dtm_bump
            << std::endl;
  std::cout << "Orig policy_sum dist of boost candidate:";
  std::cout << std::endl;
  int event_sum = 0;
  for (int i = 0; i < 11; i++) event_sum += policy_bump_total_hist[i];
  for (int i = 0; i < 11; i++) {
    std::cout << " " << std::setprecision(4)
              << ((float)policy_nobump_total_hist[i] / (float)event_sum);
  }
  std::cout << std::endl;
  std::cout << "Boosted policy_sum dist of boost candidate:";
  std::cout << std::endl;
  for (int i = 0; i < 11; i++) {
    std::cout << " " << std::setprecision(4)
              << ((float)policy_bump_total_hist[i] / (float)event_sum);
  }
  std::cout << std::endl;
  std::cout << "Original L: " << orig_counts[0] << " D: " << orig_counts[1]
            << " W: " << orig_counts[2] << std::endl;
  std::cout << "After L: " << fixed_counts[0] << " D: " << fixed_counts[1]
            << " W: " << fixed_counts[2] << std::endl;
  std::cout << "Gaviota DTM move_count rescores: " << gaviota_dtm_rescores
            << std::endl;
}

SelfPlayLoop::SelfPlayLoop() {}

SelfPlayLoop::~SelfPlayLoop() {
  if (tournament_) tournament_->Abort();
  if (thread_) thread_->join();
}

void SelfPlayLoop::RunLoop() {
  SelfPlayTournament::PopulateOptions(&options_);

  options_.Add<BoolOption>(kInteractiveId) = false;
  options_.Add<StringOption>(kLogFileId);

  if (!options_.ProcessAllFlags()) return;

  Logging::Get().SetFilename(
      options_.GetOptionsDict().Get<std::string>(kLogFileId));

  if (options_.GetOptionsDict().Get<bool>(kInteractiveId)) {
    UciLoop::RunLoop();
  } else {
    // Send id before starting tournament to allow wrapping client to know
    // who we are.
    SendId();
    SelfPlayTournament tournament(
        options_.GetOptionsDict(),
        std::bind(&UciLoop::SendBestMove, this, std::placeholders::_1),
        std::bind(&UciLoop::SendInfo, this, std::placeholders::_1),
        std::bind(&SelfPlayLoop::SendGameInfo, this, std::placeholders::_1),
        std::bind(&SelfPlayLoop::SendTournament, this, std::placeholders::_1));
    tournament.RunBlocking();
  }
}

void SelfPlayLoop::CmdUci() {
  SendId();
  for (const auto& option : options_.ListOptionsUci()) {
    SendResponse(option);
  }
  SendResponse("uciok");
}

void SelfPlayLoop::CmdStart() {
  if (tournament_) return;
  tournament_ = std::make_unique<SelfPlayTournament>(
      options_.GetOptionsDict(),
      std::bind(&UciLoop::SendBestMove, this, std::placeholders::_1),
      std::bind(&UciLoop::SendInfo, this, std::placeholders::_1),
      std::bind(&SelfPlayLoop::SendGameInfo, this, std::placeholders::_1),
      std::bind(&SelfPlayLoop::SendTournament, this, std::placeholders::_1));
  thread_ =
      std::make_unique<std::thread>([this]() { tournament_->RunBlocking(); });
}

void SelfPlayLoop::CmdStop() {
  tournament_->Stop();
  tournament_->Wait();
}

void SelfPlayLoop::SendGameInfo(const GameInfo& info) {
  std::vector<std::string> responses;
  // Send separate resign report before gameready as client gameready parsing
  // will easily get confused by adding new parameters as both training file
  // and move list potentially contain spaces.
  if (info.min_false_positive_threshold) {
    std::string resign_res = "resign_report";
    resign_res +=
        " fp_threshold " + std::to_string(*info.min_false_positive_threshold);
    responses.push_back(resign_res);
  }
  std::string res = "gameready";
  if (!info.training_filename.empty())
    res += " trainingfile " + info.training_filename;
  if (info.game_id != -1) res += " gameid " + std::to_string(info.game_id);
  res += " play_start_ply " + std::to_string(info.play_start_ply);
  if (info.is_black)
    res += " player1 " + std::string(*info.is_black ? "black" : "white");
  if (info.game_result != GameResult::UNDECIDED) {
    res += std::string(" result ") +
           ((info.game_result == GameResult::DRAW)
                ? "draw"
                : (info.game_result == GameResult::WHITE_WON) ? "whitewon"
                                                              : "blackwon");
  }
  if (!info.moves.empty()) {
    res += " moves";
    for (const auto& move : info.moves) res += " " + move.as_string();
  }
  if (!info.initial_fen.empty() &&
      info.initial_fen != ChessBoard::kStartposFen) {
    res += " from_fen " + info.initial_fen;
  }
  responses.push_back(res);
  SendResponses(responses);
}

void SelfPlayLoop::CmdSetOption(const std::string& name,
                                const std::string& value,
                                const std::string& context) {
  options_.SetUciOption(name, value, context);
}

void SelfPlayLoop::SendTournament(const TournamentInfo& info) {
  const int winp1 = info.results[0][0] + info.results[0][1];
  const int losep1 = info.results[2][0] + info.results[2][1];
  const int draws = info.results[1][0] + info.results[1][1];

  // Initialize variables.
  float percentage = -1;
  std::optional<float> elo;
  std::optional<float> los;

  // Only caculate percentage if any games at all (avoid divide by 0).
  if ((winp1 + losep1 + draws) > 0) {
    percentage =
        (static_cast<float>(draws) / 2 + winp1) / (winp1 + losep1 + draws);
  }
  // Calculate elo and los if percentage strictly between 0 and 1 (avoids divide
  // by 0 or overflow).
  if ((percentage < 1) && (percentage > 0))
    elo = -400 * log(1 / percentage - 1) / log(10);
  if ((winp1 + losep1) > 0) {
    los = .5f +
          .5f * std::erf((winp1 - losep1) / std::sqrt(2.0 * (winp1 + losep1)));
  }
  std::ostringstream oss;
  oss << "tournamentstatus";
  if (info.finished) oss << " final";
  oss << " P1: +" << winp1 << " -" << losep1 << " =" << draws;

  if (percentage > 0) {
    oss << " Win: " << std::fixed << std::setw(5) << std::setprecision(2)
        << (percentage * 100.0f) << "%";
  }
  if (elo) {
    oss << " Elo: " << std::fixed << std::setw(5) << std::setprecision(2)
        << (*elo);
  }
  if (los) {
    oss << " LOS: " << std::fixed << std::setw(5) << std::setprecision(2)
        << (*los * 100.0f) << "%";
  }

  oss << " P1-W: +" << info.results[0][0] << " -" << info.results[2][0] << " ="
      << info.results[1][0];
  oss << " P1-B: +" << info.results[0][1] << " -" << info.results[2][1] << " ="
      << info.results[1][1];
  oss << " npm " + std::to_string(static_cast<double>(info.nodes_total_) /
                                  info.move_count_);
  oss << " nodes " + std::to_string(info.nodes_total_);
  oss << " moves " + std::to_string(info.move_count_);
  SendResponse(oss.str());
}

}  // namespace lczero<|MERGE_RESOLUTION|>--- conflicted
+++ resolved
@@ -76,7 +76,9 @@
     "deblunder-q-blunder-threshold", "",
     "The amount Q of played move needs to be worse than best move in order to "
     "assume the played move is a blunder."};
-<<<<<<< HEAD
+const OptionId kDeblunderQBlunderWidth{
+    "deblunder-q-blunder-width", "",
+    "Width of the transition between accepted temp moves and blunders."};
 const OptionId kNnuePlainFileId{"nnue-plain-file", "",
                                 "Append SF plain format training data to this "
                                 "file. Will be generated if not there."};
@@ -89,11 +91,6 @@
     "If set to true the generated files do not compress well."};
 const OptionId kDeleteFilesId{"delete-files", "",
                               "Delete the input files after processing."};
-=======
-const OptionId kDeblunderQBlunderWidth{
-    "deblunder-q-blunder-width", "",
-    "Width of the transition between accepted temp moves and blunders."};
->>>>>>> 2df00cc1
 
 const OptionId kLogFileId{"logfile", "LogFile",
                           "Write log to that file. Special value <stderr> to "
@@ -1212,14 +1209,11 @@
   options_.Add<IntOption>(kNewInputFormatId, -1, 256) = -1;
   options_.Add<BoolOption>(kDeblunder) = false;
   options_.Add<FloatOption>(kDeblunderQBlunderThreshold, 0.0f, 2.0f) = 2.0f;
-<<<<<<< HEAD
+  options_.Add<FloatOption>(kDeblunderQBlunderWidth, 0.0f, 2.0f) = 0.0f;
   options_.Add<StringOption>(kNnuePlainFileId);
   options_.Add<BoolOption>(kNnueBestScoreId) = true;
   options_.Add<BoolOption>(kNnueBestMoveId) = false;
   options_.Add<BoolOption>(kDeleteFilesId) = true;
-=======
-  options_.Add<FloatOption>(kDeblunderQBlunderWidth, 0.0f, 2.0f) = 0.0f;
->>>>>>> 2df00cc1
 
   SelfPlayTournament::PopulateOptions(&options_);
 
