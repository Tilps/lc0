--- conflicted
+++ resolved
@@ -103,11 +103,7 @@
   PositionHistory(PositionHistory&& other) = default;
 
   PositionHistory& operator=(const PositionHistory& other) = default;
-<<<<<<< HEAD
-  PositionHistory& operator=(PositionHistory&& other) = default;
-=======
   PositionHistory& operator=(PositionHistory&& other) = default;  
->>>>>>> 2df00cc1
 
   // Returns first position of the game (or fen from which it was initialized).
   const Position& Starting() const { return positions_.front(); }
