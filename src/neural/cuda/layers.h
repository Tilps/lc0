/*
  This file is part of Leela Chess Zero.
  Copyright (C) 2018-2019 The LCZero Authors

  Leela Chess is free software: you can redistribute it and/or modify
  it under the terms of the GNU General Public License as published by
  the Free Software Foundation, either version 3 of the License, or
  (at your option) any later version.

  Leela Chess is distributed in the hope that it will be useful,
  but WITHOUT ANY WARRANTY; without even the implied warranty of
  MERCHANTABILITY or FITNESS FOR A PARTICULAR PURPOSE.  See the
  GNU General Public License for more details.

  You should have received a copy of the GNU General Public License
  along with Leela Chess.  If not, see <http://www.gnu.org/licenses/>.

  Additional permission under GNU GPL version 3 section 7

  If you modify this Program, or any covered work, by linking or
  combining it with NVIDIA Corporation's libraries from the NVIDIA CUDA
  Toolkit and the NVIDIA CUDA Deep Neural Network library (or a
  modified version of those libraries), containing parts covered by the
  terms of the respective license agreement, the licensors of this
  Program grant you additional permission to convey the resulting work.
*/
#pragma once

#include "cuda_common.h"
#include <cstddef>
#include <cublas_v2.h>
#include "neural/network_legacy.h"

#ifdef USE_CUDNN
#include <cudnn.h>
#else
typedef void* cudnnHandle_t;
#endif

namespace lczero {
namespace cudnn_backend {

// The Layer objects only hold memory for weights, biases, etc
// memory for input and output tensors is provided by caller of Eval.

template <typename DataType>
class BaseLayer {
 public:
  int GetC() const { return C; }
  int GetH() const { return H; }
  int GetW() const { return W; }
  bool isNHWC() const { return nhwc_; }

  BaseLayer(int c, int h, int w, BaseLayer* ip);
  BaseLayer(int c, int h, int w, BaseLayer* ip, bool nhwc);
  BaseLayer(int c, int h, int w, BaseLayer* ip, bool nhwc, bool use_gemm_ex);
  virtual ~BaseLayer() = default;
  size_t GetOutputSize(int N) const { return sizeof(DataType) * N * C * H * W; }

  // Input2 is optional (skip connection).
  virtual void Eval(int N, DataType* output, const DataType* input,
                    const DataType* input2, void* scratch, size_t scratch_size,
                    cudnnHandle_t cudnn, cublasHandle_t cublas, cudaStream_t stream) = 0;
 protected:
  BaseLayer* input_;

  int C;  // Output tensor dimensions.
  int H;
  int W;

  bool nhwc_;   // tensor layout
  const bool use_gemm_ex_;

  void cublasRowMajorMatrixMul(const DataType* A, const DataType* B,
                               DataType* Out, int M, int N, int K,
                               int batchSize, cublasHandle_t cublas);
};

#ifdef USE_CUDNN
template <typename DataType>
class ConvLayer : public BaseLayer<DataType> {
  using BaseLayer<DataType>::C;
  using BaseLayer<DataType>::H;
  using BaseLayer<DataType>::W;
  using BaseLayer<DataType>::GetC;
  using BaseLayer<DataType>::GetH;
  using BaseLayer<DataType>::GetW;
  using BaseLayer<DataType>::nhwc_;

 public:
  ConvLayer(BaseLayer<DataType>* ip, int C, int H, int W, int size, int Cin,
            ActivationFunction activation = NONE, bool bias = false);
  
  ConvLayer(bool nhwc, int C, int H, int W, int size, int Cin,
            ActivationFunction activation = NONE, bool bias = false);

  ~ConvLayer();
  void LoadWeights(float* pfilter, float* pBias, void* scratch);
  void Eval(int N, DataType* output, const DataType* input,
            const DataType* input2, void* scratch, size_t scratch_size,
            cudnnHandle_t cudnn, cublasHandle_t cublas,
            cudaStream_t stream) override;

 private:
  const int c_input_;
  const int filter_size_;
  const ActivationFunction act_;
  const bool use_bias_;

  DataType* biases = nullptr;
  DataType* weights = nullptr;

  cudnnFilterDescriptor_t filter_desc_;
  cudnnConvolutionDescriptor_t conv_desc_;
  cudnnConvolutionFwdAlgo_t conv_algo_;

  cudnnTensorDescriptor_t bias_desc_;
  cudnnTensorDescriptor_t in_tensor_desc_;
  cudnnTensorDescriptor_t out_tensor_desc_;
  cudnnActivationDescriptor_t activation_;

  void init();
};

#endif

template <typename DataType>
class FCLayer : public BaseLayer<DataType> {
 using BaseLayer<DataType>::nhwc_;

 public:
  FCLayer(BaseLayer<DataType>* ip, int C, int H, int W, bool bias, ActivationFunction activation);
  ~FCLayer();

  void LoadWeights(float* cpuWeight, float* cpuBias, void* scratch);
  void Eval(int N, DataType* output, const DataType* input,
            const DataType* input2, void* scratch, size_t scratch_size,
            cudnnHandle_t cudnn, cublasHandle_t cublas,
            cudaStream_t stream) override;

 private:
  const bool use_bias_;
  const ActivationFunction act_;
  DataType* weights_ = nullptr;
  DataType* biases_ = nullptr;
};

template <typename DataType>
class PolicyMapLayer: public BaseLayer<DataType> {
 using BaseLayer<DataType>::nhwc_;

 public:
  PolicyMapLayer(BaseLayer<DataType>* ip, int C, int H, int W, int usedSize, bool attention);
  ~PolicyMapLayer();

  void LoadWeights(const short* cpuWeight, void* scratch);
  void Eval(int N, DataType* output, const DataType* input,
            const DataType* input2, void* scratch, size_t scratch_size,
            cudnnHandle_t cudnn, cublasHandle_t cublas,
            cudaStream_t stream) override;

 private:
  int used_size_; // Size of the input without padding (typically 73x64).
                  // This is over-written to contain size with padding 
                  // (typically 80x64) after CHW->HWC conversion for fp16.
  const bool attention_map_;
  short* weights_ = nullptr;
};

// Fused SE layer:
// (optional bias add +) global avg -> FC1 -> FC2 -> global scale -> add skip
// connection -> RELU.
template <typename DataType>
class SELayer : public BaseLayer<DataType> {
 using BaseLayer<DataType>::C;
 using BaseLayer<DataType>::nhwc_;

 public:
  SELayer(BaseLayer<DataType>* ip, int numFc1Out,
          bool addPrevLayerBias, ActivationFunction activation);
  ~SELayer();

  void LoadWeights(float* w1, float* b1, float* w2, float* b2,
                   float* prevLayerBias, void* scratch);

  void Eval(int N, DataType* output, const DataType* input,
            const DataType* input2, void* scratch, size_t scratch_size,
            cudnnHandle_t cudnn, cublasHandle_t cublas,
            cudaStream_t stream) override;

 private:
  DataType* w1_ = nullptr;
  DataType* w1_t_ = nullptr;    // transposed copy used by fused SE kernel
  DataType* b1_ = nullptr;
  DataType* w2_ = nullptr;
  DataType* w2_t_ = nullptr;
  DataType* b2_ = nullptr;
  DataType* bPrev_ = nullptr;
  int numFc1Out_;
  bool addPrevLayerBias_;
  const ActivationFunction act_;
};


// Multi-pass Winograd Conv fused with (optional) SE
template <typename DataType>
class FusedWinogradConvSELayer : public BaseLayer<DataType> {
  using BaseLayer<DataType>::C;
  using BaseLayer<DataType>::H;
  using BaseLayer<DataType>::W;
  using BaseLayer<DataType>::GetC;
  using BaseLayer<DataType>::GetH;
  using BaseLayer<DataType>::GetW;
  using BaseLayer<DataType>::nhwc_;

 public:
  FusedWinogradConvSELayer(BaseLayer<DataType>* ip, int C, int H, int W,
                           int Cin, ActivationFunction activation, bool bias, bool skipAdd, bool se,
                           int se_k, bool use_gemm_ex, bool op_nhcw = false);

  ~FusedWinogradConvSELayer();
  void LoadWeights(float* pfilter, float* pBias, void* scratch);
  void LoadSEWeights(float* w1, float* b1, float* w2, float* b2, void *scratch);
  void Eval(int N, DataType* output, const DataType* input,
            const DataType* input2,
            void* scratch, size_t scratch_size,
            cudnnHandle_t cudnn, cublasHandle_t cublas,
            cudaStream_t stream) override;

 private:
  const int c_input_;
  const ActivationFunction act_;
  const bool use_bias_;
  const bool skip_add_;
  const bool has_se_;
  const int se_k_;
  const bool op_nhcw_;

  DataType* biases_ = nullptr;
  DataType* transformed_weights_ = nullptr;  // After winograd transform.

  // Weights and Biases for (optional) SE.
  DataType* w1_;
  DataType* w2_;
  DataType* b1_;
  DataType* b2_;
};

template <typename DataType>
class Conv1Layer : public BaseLayer<DataType> {
  using BaseLayer<DataType>::C;
  using BaseLayer<DataType>::H;
  using BaseLayer<DataType>::W;
  using BaseLayer<DataType>::GetC;
  using BaseLayer<DataType>::GetH;
  using BaseLayer<DataType>::GetW;
  using BaseLayer<DataType>::nhwc_;

 public:
  Conv1Layer(BaseLayer<DataType>* ip, int C, int H, int W,
                         int Cin, ActivationFunction activation, bool bias, bool use_gemm_ex);

  ~Conv1Layer();
  void LoadWeights(float* pfilter, float* pBias, void* scratch);
  void Eval(int N, DataType* output, const DataType* input,
            const DataType* input2,
            void* scratch, size_t scratch_size,
            cudnnHandle_t cudnn, cublasHandle_t cublas,
            cudaStream_t stream) override;

 private:
  const int c_input_;
  const ActivationFunction act_;
  const bool use_bias_;

  DataType* biases_ = nullptr;
  DataType* weights_ = nullptr;

  // uses stride of 0 to read a vector as a matrix
  void cublasSpecialMatrixMul(const DataType* A, const DataType* B,
<<<<<<< HEAD
                              DataType* Out, int M, int N, int K, int batchSize,
                              cublasHandle_t cublas);
=======
                              DataType* Out, int M, int N, int K,
                              int batchSize, cublasHandle_t cublas);
>>>>>>> a2407cb8
};

// Multi-pass Winograd Conv fused with (optional) SE
template <typename DataType>
class ResidualBlock : public BaseLayer<DataType> {
  using BaseLayer<DataType>::C;
  using BaseLayer<DataType>::H;
  using BaseLayer<DataType>::W;
  using BaseLayer<DataType>::GetC;
  using BaseLayer<DataType>::GetH;
  using BaseLayer<DataType>::GetW;

 public:
  ResidualBlock(BaseLayer<DataType>* ip, int C, bool se, int se_k, bool use_gemm_ex, bool first, bool last, ActivationFunction activation);

  ~ResidualBlock();
  void LoadWeights0(float* pfilter, float* pBias, void* scratch);
  void LoadWeights1(float* pfilter, float* pBias, void* scratch);
  void LoadSEWeights(float* w1, float* b1, float* w2, float* b2, void* scratch);

  void Eval(int N, DataType* output, const DataType* input,
            const DataType* input2, void* scratch, size_t scratch_size,
            cudnnHandle_t cudnn, cublasHandle_t cublas,
            cudaStream_t stream) override;

 private:
  const bool has_se_;
  const int se_k_;
  const int c_input_;
  const bool first_block_;
  const bool last_block_;
  const ActivationFunction act_;

  DataType* biases0_ = nullptr;
  DataType* biases1_ = nullptr;
  DataType* transformed_weights0_ = nullptr;  // After winograd transform.
  DataType* transformed_weights1_ = nullptr;  // After winograd transform.

  // Weights and Biases for (optional) SE.
  DataType* w1_;
  DataType* w2_;
  DataType* b1_;
  DataType* b2_;

};


// The Attention policy head implementation
// Responsible for loading weights into GPU memory, and evaluating the entire policy head
template <typename DataType>
class AttentionPolicyHead : public BaseLayer<DataType> {
  using BaseLayer<DataType>::C;
  using BaseLayer<DataType>::H;
  using BaseLayer<DataType>::W;
  using BaseLayer<DataType>::GetC;
  using BaseLayer<DataType>::GetH;
  using BaseLayer<DataType>::GetW;

 public:
  AttentionPolicyHead(BaseLayer<DataType>* ip, const LegacyWeights& weights,
                      void* scratch);
  ~AttentionPolicyHead();
  void Eval(int N, DataType* output, const DataType* input,
            const DataType* input2, void* scratch, size_t scratch_size,
            cudnnHandle_t cudnn, cublasHandle_t cublas,
            cudaStream_t stream) override;

 private:

  struct EncoderWeights {
    EncoderWeights(const LegacyWeights::EncoderLayer& cpu_weights,
                   void* scratch);
    ~EncoderWeights();
    // all GPU side pointers
    DataType *mha_q_w, *mha_q_b;
    DataType *mha_k_w, *mha_k_b;
    DataType *mha_v_w, *mha_v_b;
    DataType *mha_dense_w, *mha_dense_b;

    DataType *ln1_gammas, *ln1_betas;

    DataType *ffn_dense1_w, *ffn_dense1_b;
    DataType *ffn_dense2_w, *ffn_dense2_b;

    DataType *ln2_gammas, *ln2_betas;

    int mha_q_size_;
    int mha_k_size_;
    int mha_v_size_;
    int mha_dense_size_;

    int ffn_dense1_size_;
    int ffn_dense2_size_;
  };

  // GPU allocations to hold various weights used by the attention policy head
  DataType *ip_pol_w_, *ip_pol_b_;      // "embedding" in policy attention
  DataType *ip2_pol_w_, *ip2_pol_b_;    // "wq" in policy attention
  DataType *ip3_pol_w_, *ip3_pol_b_;    // "wk" in policy attention
<<<<<<< HEAD
  DataType *ip4_pol_w_, *ip4_pol_b_;    // "ppo" in policy attention
=======
  DataType *ip4_pol_w_;                 // "ppo" in policy attention
>>>>>>> a2407cb8

  int embedding_op_size_;
  int wq_op_size_;
  int wk_op_size_;

  int encoder_heads_;
  int policy_d_model_;


  std::vector<EncoderWeights *> encoder_weights_;

};


}  // namespace cudnn_backend
}  // namespace lczero<|MERGE_RESOLUTION|>--- conflicted
+++ resolved
@@ -278,13 +278,8 @@
 
   // uses stride of 0 to read a vector as a matrix
   void cublasSpecialMatrixMul(const DataType* A, const DataType* B,
-<<<<<<< HEAD
-                              DataType* Out, int M, int N, int K, int batchSize,
-                              cublasHandle_t cublas);
-=======
                               DataType* Out, int M, int N, int K,
                               int batchSize, cublasHandle_t cublas);
->>>>>>> a2407cb8
 };
 
 // Multi-pass Winograd Conv fused with (optional) SE
@@ -384,11 +379,7 @@
   DataType *ip_pol_w_, *ip_pol_b_;      // "embedding" in policy attention
   DataType *ip2_pol_w_, *ip2_pol_b_;    // "wq" in policy attention
   DataType *ip3_pol_w_, *ip3_pol_b_;    // "wk" in policy attention
-<<<<<<< HEAD
-  DataType *ip4_pol_w_, *ip4_pol_b_;    // "ppo" in policy attention
-=======
   DataType *ip4_pol_w_;                 // "ppo" in policy attention
->>>>>>> a2407cb8
 
   int embedding_op_size_;
   int wq_op_size_;
