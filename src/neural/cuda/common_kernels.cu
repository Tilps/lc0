--- conflicted
+++ resolved
@@ -52,28 +52,7 @@
 
     float cVal = aVal + bVal;
 
-<<<<<<< HEAD
     cVal = activate(cVal, activation);
-=======
-    switch (activation) { 
-      case RELU:
-        if (cVal < 0) cVal = 0;
-        break;
-      case TANH:
-        cVal = tanh(cVal);
-        break;
-      case SIGMOID:
-        cVal = 1.0f / (1.0f + exp(-cVal));
-        break;
-      case SELU:
-        float alpha = 1.67326324f, scale = 1.05070098f;
-        if (cVal > 0)
-          cVal = scale * cVal;
-        else
-          cVal = scale * alpha * (exp(cVal) - 1);
-        break;
-    }
->>>>>>> a2407cb8
 
     c[i] = (T)cVal;
   }
@@ -697,11 +676,7 @@
 __global__ void promotion_logits_kernel(int C, T* output, const T* keys,
                                         const T* ppo,
                                         const T* policy_attn_logits) {
-<<<<<<< HEAD
-  
-=======
-
->>>>>>> a2407cb8
+
   constexpr int output_stride = 64 * 64 + 8 * 24;
   int n = blockIdx.x;    // [0..N)
   int y = threadIdx.y;   // [0..8)
@@ -968,31 +943,6 @@
                                             const float* policy_attn_logits,
                                             cudaStream_t stream);
 
-<<<<<<< HEAD
-=======
-template void Softmax<half>(int N, int C, half* output, const half* input,
-                            cudaStream_t stream);
-template void Softmax<float>(int N, int C, float* output, const float* input,
-                            cudaStream_t stream);
-
-template void LayerNorm<half>(int N, int C, half* output, const half* input,
-                              const half* skip, const half* gammas,
-                              const half* betas, float ep, cudaStream_t stream);
-template void LayerNorm<float>(int N, int C, float* output, const float* input,
-                               const float* skip, const float* gammas,
-                               const float* betas, float ep,
-                               cudaStream_t stream);
-
-template void ComputePromotionLogits<half>(int N, int C, half* output,
-                                           const half* keys, const half* ppo,
-                                           const half* policy_attn_logits,
-                                           cudaStream_t stream);
-template void ComputePromotionLogits<float>(int N, int C, float* output,
-                                            const float* keys, const float* ppo,
-                                            const float* policy_attn_logits,
-                                            cudaStream_t stream);
-
->>>>>>> a2407cb8
 template void convertNCHWtoNHWC<half, float>(half* output_tensor,
                                              const float* input_tensor, int Nin,
                                              int Cin, int Nout, int Cout, int H,
