--- conflicted
+++ resolved
@@ -661,14 +661,10 @@
   }
 
   void forwardEval(InputsOutputs* io, int batchSize) {
-<<<<<<< HEAD
-    if (batchSize < 4) batchSize = 4;
-=======
     // It is safe to evaluate larger than the batchSize
     // as all buffers are designed to handle max_batch_size
     // and the extra invalid results are never read.
     if (batchSize < min_batch_size_) batchSize = min_batch_size_;
->>>>>>> b41f722c
     std::unique_lock<std::mutex> lock(lock_);
 
 #ifdef DEBUG_RAW_NPS
