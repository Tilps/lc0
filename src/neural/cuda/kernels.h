/*
  This file is part of Leela Chess Zero.
  Copyright (C) 2018-2019 The LCZero Authors

  Leela Chess is free software: you can redistribute it and/or modify
  it under the terms of the GNU General Public License as published by
  the Free Software Foundation, either version 3 of the License, or
  (at your option) any later version.

  Leela Chess is distributed in the hope that it will be useful,
  but WITHOUT ANY WARRANTY; without even the implied warranty of
  MERCHANTABILITY or FITNESS FOR A PARTICULAR PURPOSE.  See the
  GNU General Public License for more details.

  You should have received a copy of the GNU General Public License
  along with Leela Chess.  If not, see <http://www.gnu.org/licenses/>.

  Additional permission under GNU GPL version 3 section 7

  If you modify this Program, or any covered work, by linking or
  combining it with NVIDIA Corporation's libraries from the NVIDIA CUDA
  Toolkit and the NVIDIA CUDA Deep Neural Network library (or a
  modified version of those libraries), containing parts covered by the
  terms of the respective license agreement, the licensors of this
  Program grant you additional permission to convey the resulting work.
*/

#include "cuda_common.h"

namespace lczero {
namespace cudnn_backend {

// Adds two vectors (possibly of different sizes), also do optional
// activation (relu, tanh or sigmoid).
template <typename T>
void addVectors(T* c, T* a, T* b, int size, int asize, int bsize,
                ActivationFunction activation, cudaStream_t stream);

// Add bias to convolution's output.
template <typename T>
void addBias_NCHW(T* c, T* a, T* b, int N, int C, int H, int W,
                  ActivationFunction activation,
                  cudaStream_t stream);

// Conversion from NCHW to NHWC, can also change datatype depending on template
// params, also pad/un-pad elements from Batch or Channel dimensions
template <typename DstType, typename SrcType>
void convertNCHWtoNHWC(DstType* output_tensor, const SrcType* input_tensor,
<<<<<<< HEAD
                      int Nin, int Cin, int Nout, int Cout, int H, int W);
=======
                       int Nin, int Cin, int Nout, int Cout, int H, int W);
>>>>>>> a2407cb8

// Plain data-type conversion (no layout conversion).
template <typename DstType, typename SrcType>
void copyTypeConverted(DstType* op, SrcType* ip, int N, cudaStream_t stream);

// Perform batch normilization.
template <typename T>
void batchNorm(T* output, const T* input, const T* skipInput, int N, int C,
               int H, int W, float* means, float* var_multipliers,
               ActivationFunction activation);

// Unpack planes (input to network).
void expandPlanes_Fp32_NCHW(float* output, const uint64_t* masks,
                            const float* values, int n, cudaStream_t stream);

void expandPlanes_Fp16_NHWC(half* output, const uint64_t* masks,
                            const float* values, int n, cudaStream_t stream);

void expandPlanes_Fp16_NCHW(half* output, const uint64_t* masks,
                            const float* values, int n, cudaStream_t stream);

// Perform global avg pool.
template <typename T>
void globalAvgPool(int N, int C, T* output, const T* input,
                   const T* prevLayerBias, bool nhwc);

// Perform global scale.
template <typename T>
void globalScale(int N, int C, T* output, const T* input, const T* scaleBias,
                 const T* prevLayerBias, bool nhwc,
                 ActivationFunction activation);

// Perform Squeeze-and-Excitation (SE) in a single fused kernel.
// Returns false if the fused kernel can't handle the sizes.
bool Se_Fp16_NHWC(int N, int C, int numFc1Out, half* output, const half* skip,
                  const half* input, const half* w1, const half* b1,
                  const half* w2, const half* b2, const half* bPrev, ActivationFunction activation);

template <typename T>
void PolicyMap(int N, T* output, const T* input, const short* indices,
               int inputSize, int usedSize, int outputSize,
               cudaStream_t stream);

// Custom winograd helper functions
template <typename T>
void FilterTransform(int N, int C, T* transformedFilter, const T* filter);

template <typename T, bool nhcw>
void InputTransform(int N, int C, T* transformedInput, const T* input,
                    cudaStream_t stream);

template <typename T, bool use_se, ActivationFunction activation, bool use_bias,
          bool use_skip,
          bool skipInput_nhcw, bool output_nhcw>
void OutputTransform(int N, int C, int se_K, T* output, const T* input,
                     const T* skip, const T* bias, const T* w1, const T* b1,
                     const T* w2, const T* b2, cudaStream_t stream);

template <typename T, bool use_se, ActivationFunction activation, bool use_bias,
          bool use_skip>
void OutputInputTransform(int N, int C, int se_K, T* output, const T* input,
                          const T* skip, const T* bias, const T* w1,
                          const T* b1, const T* w2, const T* b2,
                          cudaStream_t stream);

template <typename T>
void Softmax(int N, int C, T* output, const T* input, cudaStream_t stream);

template <typename T>
void LayerNorm(int N, int C, T* output, const T* input, const T* skip,
               const T* gammas, const T *betas, float ep, cudaStream_t stream);

template <typename T>
void ComputePromotionLogits(int N, int C, T* output, const T* keys, const T* ppo,
               const T* policy_attn_logits, cudaStream_t stream);


}  // namespace cudnn_backend
}  // namespace lczero<|MERGE_RESOLUTION|>--- conflicted
+++ resolved
@@ -46,11 +46,7 @@
 // params, also pad/un-pad elements from Batch or Channel dimensions
 template <typename DstType, typename SrcType>
 void convertNCHWtoNHWC(DstType* output_tensor, const SrcType* input_tensor,
-<<<<<<< HEAD
-                      int Nin, int Cin, int Nout, int Cout, int H, int W);
-=======
                        int Nin, int Cin, int Nout, int Cout, int H, int W);
->>>>>>> a2407cb8
 
 // Plain data-type conversion (no layout conversion).
 template <typename DstType, typename SrcType>
