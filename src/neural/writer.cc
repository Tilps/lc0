/*
  This file is part of Leela Chess Zero.
  Copyright (C) 2018 The LCZero Authors

  Leela Chess is free software: you can redistribute it and/or modify
  it under the terms of the GNU General Public License as published by
  the Free Software Foundation, either version 3 of the License, or
  (at your option) any later version.

  Leela Chess is distributed in the hope that it will be useful,
  but WITHOUT ANY WARRANTY; without even the implied warranty of
  MERCHANTABILITY or FITNESS FOR A PARTICULAR PURPOSE.  See the
  GNU General Public License for more details.

  You should have received a copy of the GNU General Public License
  along with Leela Chess.  If not, see <http://www.gnu.org/licenses/>.

  Additional permission under GNU GPL version 3 section 7

  If you modify this Program, or any covered work, by linking or
  combining it with NVIDIA Corporation's libraries from the NVIDIA CUDA
  Toolkit and the NVIDIA CUDA Deep Neural Network library (or a
  modified version of those libraries), containing parts covered by the
  terms of the respective license agreement, the licensors of this
  Program grant you additional permission to convey the resulting work.
*/

#include "neural/writer.h"

#include <iomanip>
#include <iostream>
#include <sstream>

#include "neural/encoder.h"
#include "utils/bititer.h"
#include "utils/commandline.h"
#include "utils/exception.h"
#include "utils/filesystem.h"
#include "utils/random.h"

namespace lczero {
namespace {
std::string GetLc0CacheDirectory() {
  std::string user_cache_path = GetUserCacheDirectory();
  if (!user_cache_path.empty()) {
    user_cache_path += "lc0/";
    CreateDirectory(user_cache_path);
  }
  return user_cache_path;
}

}  // namespace

InputPlanes PlanesFromTrainingData(const V6TrainingData& data) {
  InputPlanes result;
  for (int i = 0; i < 104; i++) {
    result.emplace_back();
    result.back().mask = ReverseBitsInBytes(data.planes[i]);
  }
  switch (data.input_format) {
    case pblczero::NetworkFormat::InputFormat::INPUT_CLASSICAL_112_PLANE: {
      result.emplace_back();
      result.back().mask = data.castling_us_ooo != 0 ? ~0LL : 0LL;
      result.emplace_back();
      result.back().mask = data.castling_us_oo != 0 ? ~0LL : 0LL;
      result.emplace_back();
      result.back().mask = data.castling_them_ooo != 0 ? ~0LL : 0LL;
      result.emplace_back();
      result.back().mask = data.castling_them_oo != 0 ? ~0LL : 0LL;
      break;
    }
    case pblczero::NetworkFormat::INPUT_112_WITH_CASTLING_PLANE:
    case pblczero::NetworkFormat::INPUT_112_WITH_CANONICALIZATION:
    case pblczero::NetworkFormat::INPUT_112_WITH_CANONICALIZATION_HECTOPLIES:
    case pblczero::NetworkFormat::
        INPUT_112_WITH_CANONICALIZATION_HECTOPLIES_ARMAGEDDON:
    case pblczero::NetworkFormat::INPUT_112_WITH_CANONICALIZATION_V2:
    case pblczero::NetworkFormat::
        INPUT_112_WITH_CANONICALIZATION_V2_ARMAGEDDON: {
      result.emplace_back();
      result.back().mask =
          data.castling_us_ooo |
          (static_cast<uint64_t>(data.castling_them_ooo) << 56);
      result.emplace_back();
      result.back().mask = data.castling_us_oo |
                           (static_cast<uint64_t>(data.castling_them_oo) << 56);
      // 2 empty planes in this format.
      result.emplace_back();
      result.emplace_back();
      break;
    }

    default:
      throw Exception("Unsupported input plane encoding " +
                      std::to_string(data.input_format));
  }
  result.emplace_back();
  auto typed_format =
      static_cast<pblczero::NetworkFormat::InputFormat>(data.input_format);
  if (IsCanonicalFormat(typed_format)) {
    result.back().mask = static_cast<uint64_t>(data.side_to_move_or_enpassant)
                         << 56;
  } else {
    result.back().mask = data.side_to_move_or_enpassant != 0 ? ~0LL : 0LL;
  }
  result.emplace_back();
  if (IsHectopliesFormat(typed_format)) {
    result.back().Fill(data.rule50_count / 100.0f);
  } else {
    result.back().Fill(data.rule50_count);
  }
  result.emplace_back();
  // Empty plane, except for canonical armageddon.
  if (IsCanonicalArmageddonFormat(typed_format) &&
      data.invariance_info >= 128) {
    result.back().SetAll();
  }
  result.emplace_back();
  // All ones plane.
  result.back().SetAll();
  if (IsCanonicalFormat(typed_format) && data.invariance_info != 0) {
    // Undo transformation here as it makes the calling code simpler.
    int transform = data.invariance_info;
    for (int i = 0; i <= result.size(); i++) {
      auto v = result[i].mask;
      if (v == 0 || v == ~0ULL) continue;
      if ((transform & TransposeTransform) != 0) {
        v = TransposeBitsInBytes(v);
      }
      if ((transform & MirrorTransform) != 0) {
        v = ReverseBytesInBytes(v);
      }
      if ((transform & FlipTransform) != 0) {
        v = ReverseBitsInBytes(v);
      }
      result[i].mask = v;
    }
  }
  return result;
}

TrainingDataReader::TrainingDataReader(std::string filename)
    : filename_(filename) {
  fin_ = gzopen(filename_.c_str(), "rb");
  if (!fin_) {
    throw Exception("Cannot open gzip file " + filename_);
  }
}

TrainingDataReader::~TrainingDataReader() { gzclose(fin_); }

<<<<<<< HEAD
TrainingDataReader::~TrainingDataReader() { gzclose(fin_); }

=======
>>>>>>> e12dc3d9
bool TrainingDataReader::ReadChunk(V6TrainingData* data) {
  if (format_v6) {
    int read_size = gzread(fin_, reinterpret_cast<void*>(data), sizeof(*data));
    if (read_size < 0) throw Exception("Corrupt read.");
    return read_size == sizeof(*data);
  } else {
    size_t v6_extra = 48;
    size_t v5_extra = 16;
    size_t v4_extra = 16;
    size_t v3_size = sizeof(*data) - v4_extra - v5_extra - v6_extra;
    int read_size = gzread(fin_, reinterpret_cast<void*>(data), v3_size);
    if (read_size < 0) throw Exception("Corrupt read.");
    if (read_size != v3_size) return false;
    auto orig_version = data->version;
    switch (data->version) {
      case 3: {
        data->version = 4;
        // First convert 3 to 4 to reduce code duplication.
        char* v4_extra_start = reinterpret_cast<char*>(data) + v3_size;
        // Write 0 bytes for 16 extra bytes - corresponding to 4 floats of 0.0f.
        for (int i = 0; i < v4_extra; i++) {
          v4_extra_start[i] = 0;
        }
        // Deliberate fallthrough.
      }
      case 4: {
        // If actually 4, we need to read the additional data first.
        if (orig_version == 4) {
          read_size = gzread(
              fin_,
              reinterpret_cast<void*>(reinterpret_cast<char*>(data) + v3_size),
              v4_extra);
          if (read_size < 0) throw Exception("Corrupt read.");
          if (read_size != v4_extra) return false;
        }
        data->version = 5;
        char* data_ptr = reinterpret_cast<char*>(data);
        // Shift data after version back 4 bytes.
        memmove(data_ptr + 2 * sizeof(uint32_t), data_ptr + sizeof(uint32_t),
                v3_size + v4_extra - sizeof(uint32_t));
        data->input_format = pblczero::NetworkFormat::INPUT_CLASSICAL_112_PLANE;
        data->root_m = 0.0f;
        data->best_m = 0.0f;
        data->plies_left = 0.0f;
<<<<<<< HEAD
        //return true;
      }
      case 5: {
        //format_v5 = true;
=======
        // Deliberate fallthrough.
      }
      case 5: {
>>>>>>> e12dc3d9
        // If actually 5, we need to read the additional data first.
        if (orig_version == 5) {
          read_size = gzread(
              fin_,
              reinterpret_cast<void*>(reinterpret_cast<char*>(data) + v3_size),
              v4_extra + v5_extra);
          if (read_size < 0) throw Exception("Corrupt read.");
<<<<<<< HEAD
          if (read_size != v5_extra) return false;
        }
        data->version = 6;
        data->result_q = data->dummy;
        data->result_d = data->dummy == 0 ? 1 : 0;
        data->played_q = 0;
        data->played_d = 0;
        data->played_m = 0;
        // The folowing may be NaN if not found in cache.
=======
          if (read_size != v4_extra + v5_extra) return false;
        }
        data->version = 6;
        data->result_q = static_cast<float>(data->dummy);
        data->result_d = data->dummy == 0 ? 1.0f : 0.0f;
        data->played_q = 0.0f;
        data->played_d = 0.0f;
        data->played_m = 0.0f;
        // Mark orig as NaN since scripts further downstream already have to handle that case.
>>>>>>> e12dc3d9
        data->orig_q = std::numeric_limits<float>::quiet_NaN();
        data->orig_d = std::numeric_limits<float>::quiet_NaN();
        data->orig_m = std::numeric_limits<float>::quiet_NaN();
        data->visits = 0;
        data->played_idx = 0;
        data->best_idx = 0;
<<<<<<< HEAD
        //data->reserved;
        //return read_size == v4_extra + v5_extra;
=======
        data->reserved = 0;
>>>>>>> e12dc3d9
        return true;
      }
      case 6: {
        format_v6 = true;
        read_size = gzread(
            fin_,
            reinterpret_cast<void*>(reinterpret_cast<char*>(data) + v3_size),
            v4_extra + v5_extra + v6_extra);
        if (read_size < 0) throw Exception("Corrupt read.");
        return read_size == v4_extra + v5_extra + v6_extra;
      }
    }
  }
}

TrainingDataWriter::TrainingDataWriter(int game_id) {
  static std::string directory =
      GetLc0CacheDirectory() + "data-" + Random::Get().GetString(12);
  // It's fine if it already exists.
  CreateDirectory(directory.c_str());

  std::ostringstream oss;
  oss << directory << '/' << "game_" << std::setfill('0') << std::setw(6)
      << game_id << ".gz";

  filename_ = oss.str();
  fout_ = gzopen(filename_.c_str(), "wb");
  if (!fout_) throw Exception("Cannot create gzip file " + filename_);
}

TrainingDataWriter::TrainingDataWriter(std::string filename)
    : filename_(filename) {
  fout_ = gzopen(filename_.c_str(), "wb");
  if (!fout_) throw Exception("Cannot create gzip file " + filename_);
}

void TrainingDataWriter::WriteChunk(const V6TrainingData& data) {
  auto bytes_written =
      gzwrite(fout_, reinterpret_cast<const char*>(&data), sizeof(data));
  if (bytes_written != sizeof(data)) {
    throw Exception("Unable to write into " + filename_);
  }
}

void TrainingDataWriter::Finalize() {
  gzclose(fout_);
  fout_ = nullptr;
}

}  // namespace lczero<|MERGE_RESOLUTION|>--- conflicted
+++ resolved
@@ -149,11 +149,6 @@
 
 TrainingDataReader::~TrainingDataReader() { gzclose(fin_); }
 
-<<<<<<< HEAD
-TrainingDataReader::~TrainingDataReader() { gzclose(fin_); }
-
-=======
->>>>>>> e12dc3d9
 bool TrainingDataReader::ReadChunk(V6TrainingData* data) {
   if (format_v6) {
     int read_size = gzread(fin_, reinterpret_cast<void*>(data), sizeof(*data));
@@ -198,16 +193,9 @@
         data->root_m = 0.0f;
         data->best_m = 0.0f;
         data->plies_left = 0.0f;
-<<<<<<< HEAD
-        //return true;
+        // Deliberate fallthrough.
       }
       case 5: {
-        //format_v5 = true;
-=======
-        // Deliberate fallthrough.
-      }
-      case 5: {
->>>>>>> e12dc3d9
         // If actually 5, we need to read the additional data first.
         if (orig_version == 5) {
           read_size = gzread(
@@ -215,17 +203,6 @@
               reinterpret_cast<void*>(reinterpret_cast<char*>(data) + v3_size),
               v4_extra + v5_extra);
           if (read_size < 0) throw Exception("Corrupt read.");
-<<<<<<< HEAD
-          if (read_size != v5_extra) return false;
-        }
-        data->version = 6;
-        data->result_q = data->dummy;
-        data->result_d = data->dummy == 0 ? 1 : 0;
-        data->played_q = 0;
-        data->played_d = 0;
-        data->played_m = 0;
-        // The folowing may be NaN if not found in cache.
-=======
           if (read_size != v4_extra + v5_extra) return false;
         }
         data->version = 6;
@@ -235,19 +212,13 @@
         data->played_d = 0.0f;
         data->played_m = 0.0f;
         // Mark orig as NaN since scripts further downstream already have to handle that case.
->>>>>>> e12dc3d9
         data->orig_q = std::numeric_limits<float>::quiet_NaN();
         data->orig_d = std::numeric_limits<float>::quiet_NaN();
         data->orig_m = std::numeric_limits<float>::quiet_NaN();
         data->visits = 0;
         data->played_idx = 0;
         data->best_idx = 0;
-<<<<<<< HEAD
-        //data->reserved;
-        //return read_size == v4_extra + v5_extra;
-=======
         data->reserved = 0;
->>>>>>> e12dc3d9
         return true;
       }
       case 6: {
