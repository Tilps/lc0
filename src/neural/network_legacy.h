/*
 This file is part of Leela Chess Zero.
 Copyright (C) 2018-2019 The LCZero Authors

 Leela Chess is free software: you can redistribute it and/or modify
 it under the terms of the GNU General Public License as published by
 the Free Software Foundation, either version 3 of the License, or
 (at your option) any later version.

 Leela Chess is distributed in the hope that it will be useful,
 but WITHOUT ANY WARRANTY; without even the implied warranty of
 MERCHANTABILITY or FITNESS FOR A PARTICULAR PURPOSE.  See the
 GNU General Public License for more details.

 You should have received a copy of the GNU General Public License
 along with Leela Chess.  If not, see <http://www.gnu.org/licenses/>.
 */

#pragma once

#include <vector>

#include "proto/net.pb.h"

namespace lczero {

struct LegacyWeights {
  explicit LegacyWeights(const pblczero::Weights& weights);

  using Vec = std::vector<float>;
  struct ConvBlock {
    explicit ConvBlock(const pblczero::Weights::ConvBlock& block);

    Vec weights;
    Vec biases;
    Vec bn_gammas;
    Vec bn_betas;
    Vec bn_means;
    Vec bn_stddivs;
  };

  struct SEunit {
    explicit SEunit(const pblczero::Weights::SEunit& se);
    Vec w1;
    Vec b1;
    Vec w2;
    Vec b2;
  };

  struct Residual {
    explicit Residual(const pblczero::Weights::Residual& residual);
    ConvBlock conv1;
    ConvBlock conv2;
    SEunit se;
    bool has_se;
  };

  struct MHA {
    explicit MHA(const pblczero::Weights::MHA& mha);
    Vec q_w;
    Vec q_b;
    Vec k_w;
    Vec k_b;
    Vec v_w;
    Vec v_b;
    Vec dense_w;
    Vec dense_b;
  };

  struct FFN {
    explicit FFN(const pblczero::Weights::FFN& mha);
    Vec dense1_w;
    Vec dense1_b;
    Vec dense2_w;
    Vec dense2_b;
  };

  struct EncoderLayer {
    explicit EncoderLayer(const pblczero::Weights::EncoderLayer& encoder);
    MHA mha;
    Vec ln1_gammas;
    Vec ln1_betas;
    FFN ffn;
    Vec ln2_gammas;
    Vec ln2_betas;
  };

  // Input convnet.
  ConvBlock input;

  // Residual tower.
  std::vector<Residual> residual;

  // Policy head
  // Extra convolution for AZ-style policy head
  ConvBlock policy1;
  ConvBlock policy;
  Vec ip_pol_w;
  Vec ip_pol_b;
  // Extra params for attention policy head
  Vec ip2_pol_w;
  Vec ip2_pol_b;
  Vec ip3_pol_w;
  Vec ip3_pol_b;
  Vec ip4_pol_w;
<<<<<<< HEAD
  int encoder_head_count;
  std::vector<EncoderLayer> encoder;
=======
  int pol_encoder_head_count;
  std::vector<EncoderLayer> pol_encoder;
>>>>>>> a2407cb8


  // Value head
  ConvBlock value;
  Vec ip1_val_w;
  Vec ip1_val_b;
  Vec ip2_val_w;
  Vec ip2_val_b;

  // Moves left head
  ConvBlock moves_left;
  Vec ip1_mov_w;
  Vec ip1_mov_b;
  Vec ip2_mov_w;
  Vec ip2_mov_b;
};

}  // namespace lczero<|MERGE_RESOLUTION|>--- conflicted
+++ resolved
@@ -103,13 +103,8 @@
   Vec ip3_pol_w;
   Vec ip3_pol_b;
   Vec ip4_pol_w;
-<<<<<<< HEAD
-  int encoder_head_count;
-  std::vector<EncoderLayer> encoder;
-=======
   int pol_encoder_head_count;
   std::vector<EncoderLayer> pol_encoder;
->>>>>>> a2407cb8
 
 
   // Value head
