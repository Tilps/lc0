--- conflicted
+++ resolved
@@ -35,11 +35,6 @@
 
 enum class FillEmptyHistory { NO, FEN_ONLY, ALWAYS };
 
-// Encodes the last position in history for the neural network request.
-<<<<<<< HEAD
-InputPlanes EncodePositionForNN(const PositionHistory& history,
-                                int history_planes,
-                                FillEmptyHistory fill_empty_history);
 // Decodes the move that led to current position using the current and last ply
 // in input planes. Move is from the perspective of the current position to move
 // player, so will need flipping if it is to be applied to the prior position.
@@ -48,11 +43,11 @@
 // Decodes the current position into a board, rule50 and gameply.
 void PopulateBoard(InputPlanes planes, ChessBoard* board, int* rule50,
                    int* gameply);
-=======
+
+// Encodes the last position in history for the neural network request.
 InputPlanes EncodePositionForNN(
     pblczero::NetworkFormat::InputFormat input_format,
     const PositionHistory& history, int history_planes,
     FillEmptyHistory fill_empty_history);
 
->>>>>>> b69b90af
 }  // namespace lczero