# This file is part of Leela Chess Zero.
# Copyright (C) 2018 The LCZero Authors
#
# Leela Chess is free software: you can redistribute it and/or modify
# it under the terms of the GNU General Public License as published by
# the Free Software Foundation, either version 3 of the License, or
# (at your option) any later version.
#
# Leela Chess is distributed in the hope that it will be useful,
# but WITHOUT ANY WARRANTY; without even the implied warranty of
# MERCHANTABILITY or FITNESS FOR A PARTICULAR PURPOSE.  See the
# GNU General Public License for more details.
#
# You should have received a copy of the GNU General Public License
# along with Leela Chess.  If not, see <http://www.gnu.org/licenses/>.

project('lc0', 'cpp',
        default_options : ['cpp_std=c++14', 'b_ndebug=if-release'],
        meson_version: '>=0.45')

cc = meson.get_compiler('cpp')
if cc.get_id() == 'clang'
  # Thread safety annotation
  add_project_arguments('-Wthread-safety', language : 'cpp')
endif
if cc.get_id() == 'clang' or cc.get_id() == 'gcc'
  add_project_arguments('-Wextra', language : 'cpp')
  add_project_arguments('-pedantic', language : 'cpp')

  if get_option('buildtype') == 'release'
    add_project_arguments('-march=native', language : 'cpp')
    add_project_arguments('-mtune=native', language : 'cpp')
  endif
endif


# Files to compile.
deps = []
files = []
includes = []
has_backends = false


#############################################################################
## Main files
#############################################################################
files += [
  'src/engine.cc',
  'src/analyzer/analyzer.cc',
  'src/analyzer/table.cc',
  'src/chess/bitboard.cc',
  'src/chess/board.cc',
  'src/chess/position.cc',
  'src/chess/uciloop.cc',
  'src/mcts/node.cc',
  'src/mcts/search.cc',
  'src/neural/cache.cc',
  'src/neural/encoder.cc',
  'src/neural/factory.cc',
  'src/neural/loader.cc',
  'src/neural/network_mux.cc',
  'src/neural/network_random.cc',
  'src/neural/writer.cc',
  'src/selfplay/game.cc',
  'src/selfplay/loop.cc',
  'src/selfplay/tournament.cc',
  'src/utils/commandline.cc',
  'src/utils/optionsdict.cc',
  'src/utils/optionsparser.cc',
  'src/utils/random.cc',
  'src/utils/string.cc',
  'src/utils/transpose.cc',
]
includes += include_directories('src')


#############################################################################
## Platform specific files
############################################################################
if host_machine.system() == 'windows'
  files += 'src/utils/filesystem.win32.cc'
else
  files += 'src/utils/filesystem.posix.cc'
  deps += [
    cc.find_library('pthread'),
    ]
endif



#############################################################################
## BACKENDS
#############################################################################

if get_option('build_backends')
  ## ~~~~~~~~~~
  ## Tensorflow
  ## ~~~~~~~~~~
  # Installed from https://github.com/FloopCZ/tensorflow_cc
  tensorflow_include = get_option('tensorflow_include')
  tensorflow_libdir = get_option('tensorflow_libdir')
  tf_dl_lib = cc.find_library('dl', required: false)
  tf_tensorflow_lib = cc.find_library('libtensorflow_cc',
            dirs: tensorflow_libdir, required: false)
  tf_protobuf_lib = cc.find_library('libprotobuf',
            dirs: tensorflow_libdir, required: false)

  if tf_dl_lib.found() and tf_tensorflow_lib.found() and tf_protobuf_lib.found()
    includes += include_directories(
      tensorflow_include,
      tensorflow_include[0] + '/bazel-genfiles',
      tensorflow_include[0] + '/tensorflow/contrib/makefile/downloads',
      tensorflow_include[0] + '/tensorflow/contrib/makefile/downloads/eigen',
      tensorflow_include[0] + '/tensorflow/contrib/makefile/downloads/gemmlowp',
      tensorflow_include[0] + '/tensorflow/contrib/makefile/downloads/nsync/public',
      tensorflow_include[0] + '/tensorflow/contrib/makefile/gen/protobuf-host/include',
      is_system: true
    )
    deps += [tf_dl_lib, tf_tensorflow_lib, tf_protobuf_lib]
    files += 'src/neural/network_tf.cc'
    has_backends = true
  endif
    


  ## ~~~~~
  ## Blas
  ## ~~~~~

  has_blas = false

  accelerate_lib = dependency('Accelerate', required: false)

<<<<<<< HEAD
  mkl_libdirs = get_option('mkl_libdirs')
  mkl_lib = cc.find_library('mkl', dirs: mkl_libdirs, required: false)

  openblas_lib = cc.find_library('openblas', required: false)
=======
  if accelerate_lib.found()
      includes += include_directories('/System/Library/Frameworks/Accelerate.framework/Frameworks/vecLib.framework/Headers')
    deps += [ accelerate_lib ]
      has_blas = true
>>>>>>> 627b79cb

  if mkl_lib.found() 
    add_project_arguments('-DUSE_MKL', language : 'cpp')
    deps += [ mkl_lib ]
      has_blas = true

  elif accelerate_lib.found()
  	includes += include_directories('/System/Library/Frameworks/Accelerate.framework/Frameworks/vecLib.framework/Headers')
    deps += [ accelerate_lib ]
  	has_blas = true

  elif openblas_lib.found() 
    add_project_arguments('-DUSE_OPENBLAS', language : 'cpp')
    deps += [ openblas_lib ]
      has_blas = true

  endif

  if has_blas

      blas_files = [
    'src/neural/transforms.cc',
    'src/neural/network_blas.cc'
    ]

    files += blas_files
    has_backends = true

  endif



  ## ~~~~~
  ## OpenCL
  ## ~~~~~

  has_opencl = false

  opencl_libdirs = get_option('opencl_libdirs')
  opencl_lib=cc.find_library('OpenCL', dirs: opencl_libdirs, required: false)

  opencl_framework=dependency('OpenCL', required: false)
  if opencl_framework.found()
      deps += [ opencl_framework ]
      has_opencl = true

  elif opencl_lib.found()

      deps += [ opencl_lib ]
      has_opencl = true

  endif
  

  if has_opencl and has_blas

    opencl_files = [
    'src/neural/CL/OpenCL.cc',
    'src/neural/CL/OpenCLTuner.cc',
    'src/neural/CL/OpenCLUtils.cc',
    'src/neural/network_opencl.cc',
    ]

    files += opencl_files
    has_backends = true

  endif


  ## ~~~~~
  ## cuDNN
  ## ~~~~~
  cudnn_libdirs = get_option('cudnn_libdirs')
  cu_blas = cc.find_library('cublas', dirs: cudnn_libdirs, required: false)
  cu_dnn = cc.find_library('cudnn', dirs: cudnn_libdirs, required: false)
  cu_dart = cc.find_library('cudart', dirs: cudnn_libdirs, required: false)
  nvcc = find_program('/usr/local/cuda-9.2/bin/nvcc',
                      '/usr/local/cuda-9.1/bin/nvcc',
                      'nvcc', required: false)

  cuda_files = [
    'src/neural/network_cudnn.cu',
  ]

  if cu_blas.found() and cu_dnn.found() and cu_dart.found() and nvcc.found()
    includes += include_directories(get_option('cudnn_include'))
    deps += [cu_blas, cu_dnn, cu_dart]
  cuda_arguments = ['-c', '@INPUT@', '-o', '@OUTPUT@',
                    '-I', meson.current_source_dir() + '/src']
  if host_machine.system() == 'windows'
    cuda_arguments += ['-Xcompiler', '-MD']
  else
    cuda_arguments += ['--std=c++14', '-Xcompiler', '-fPIC']
  endif
  foreach x : get_option('cudnn_include')
     cuda_arguments += ['-I', x]
  endforeach
  if host_machine.system() == 'windows'
    outputname = '@BASENAME@.obj'
  else
    outputname = '@BASENAME@.o'
  endif
  cuda_gen = generator(nvcc,
      output: outputname,
      arguments: cuda_arguments,
  )
    files += cuda_gen.process(cuda_files)
    has_backends = true
  endif

endif # if get_option('build_backends')

if not has_backends and get_option('build_backends')
  error('''

        No usable computation backends (cudnn/tensorflow/etc) are found. 
        If you want to build it with random only backend, pass
        -D build_backends=false to a meson build.''')
endif


#############################################################################
## Dependencies
#############################################################################
  ## ~~~~
  ## zlib
  ## ~~~~
  # Pick latest from https://wrapdb.mesonbuild.com/zlib and put into
  # subprojects/zlib.wrap
  deps += subproject('zlib').get_variable('zlib_dep')

  ## ~~~~~~~~
  ## Profiler
  ## ~~~~~~~~
  if get_option('buildtype') != 'release'
    deps += cc.find_library('libprofiler',
      dirs: ['/usr/local/lib'], required: false)
  endif


#############################################################################
## Main Executable
#############################################################################

executable('lc0', 'src/main.cc',
  files, include_directories: includes, dependencies: deps, install: true)


### Tests
gtest = dependency('gtest', required: false)

test_deps = deps
if gtest.found()
  test_deps += gtest

  test('ChessBoard',
    executable('chessboard_test', 'src/chess/board_test.cc',
    files, include_directories: includes, dependencies: test_deps
  ))

  test('HashCat',
    executable('hashcat_test', 'src/utils/hashcat_test.cc',
    files, include_directories: includes, dependencies: test_deps
  ))
endif<|MERGE_RESOLUTION|>--- conflicted
+++ resolved
@@ -131,17 +131,10 @@
 
   accelerate_lib = dependency('Accelerate', required: false)
 
-<<<<<<< HEAD
   mkl_libdirs = get_option('mkl_libdirs')
   mkl_lib = cc.find_library('mkl', dirs: mkl_libdirs, required: false)
 
   openblas_lib = cc.find_library('openblas', required: false)
-=======
-  if accelerate_lib.found()
-      includes += include_directories('/System/Library/Frameworks/Accelerate.framework/Frameworks/vecLib.framework/Headers')
-    deps += [ accelerate_lib ]
-      has_blas = true
->>>>>>> 627b79cb
 
   if mkl_lib.found() 
     add_project_arguments('-DUSE_MKL', language : 'cpp')
@@ -149,9 +142,9 @@
       has_blas = true
 
   elif accelerate_lib.found()
-  	includes += include_directories('/System/Library/Frameworks/Accelerate.framework/Frameworks/vecLib.framework/Headers')
+      includes += include_directories('/System/Library/Frameworks/Accelerate.framework/Frameworks/vecLib.framework/Headers')
     deps += [ accelerate_lib ]
-  	has_blas = true
+      has_blas = true
 
   elif openblas_lib.found() 
     add_project_arguments('-DUSE_OPENBLAS', language : 'cpp')
